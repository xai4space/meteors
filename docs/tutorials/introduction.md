# 🎓 Introduction to Tutorials

Welcome to the Meteors tutorials! These tutorials are designed to help you get started with using Meteors for explaining and visualizing hyperspectral and multispectral images. Whether you're new to Meteors or have some experience, these tutorials will guide you through various features and techniques step by step.

## 📚 Tutorial List

1. [LIME](lime.md)

- HYPERVIEW Challenge
- Local Interpretable Model-agnostic Explanations (LIME) for hyperspectral images
- Vision Transformer (ViT) model for hyperspectral image regression

<<<<<<< HEAD
2. [Attribution Methods `attr`](attr_showcase.md)

- HYPERVIEW Challenge
- Gradient, Occlusion and Perturbation based methods from `attr` for hyperspectral images
- Vision Transformer (ViT) model for hyperspectral image regression
=======
3. [Segmentation](segmentation.md)

- Segmentation of Sentinel-2 multispectral images from CloudSEN12 dataset
- U-Net model for semantic segmentation from CloudSEN12 authors
- LIME and Integrated Gradients for explaining segmentation predictions
>>>>>>> 13201a20

## 🚀 Getting Started

To get started with the tutorials, make sure you have Meteors installed and set up on your machine. If you haven't done so already, follow the installation instructions in the [Quickstart](../quickstart.md) tutorial.

Each tutorial is self-contained and focuses on a specific topic or technique. You can follow the tutorials in order or jump to the ones that interest you the most. The tutorials provide step-by-step instructions, code examples, and explanations to help you understand and apply the concepts effectively.

## 💡 Tips and Tricks

- Take your time and experiment with the code examples provided in the tutorials.
- Don't hesitate to modify the code and try different parameters to see how they affect the results.
- Refer to the [API Reference](../reference.md) for detailed information on the Meteors functions and classes used in the tutorials.
- If you encounter any issues or have questions, feel free to reach out to the Meteors community or open an issue on the GitHub repository.

## 🎉 Let's Get Started!

Ready to dive into the world of hyperspectral image explanation with Meteors? Choose a tutorial from the list above and start your journey!

Happy learning and exploring with Meteors! ☄️🔍✨<|MERGE_RESOLUTION|>--- conflicted
+++ resolved
@@ -10,19 +10,17 @@
 - Local Interpretable Model-agnostic Explanations (LIME) for hyperspectral images
 - Vision Transformer (ViT) model for hyperspectral image regression
 
-<<<<<<< HEAD
 2. [Attribution Methods `attr`](attr_showcase.md)
 
 - HYPERVIEW Challenge
 - Gradient, Occlusion and Perturbation based methods from `attr` for hyperspectral images
 - Vision Transformer (ViT) model for hyperspectral image regression
-=======
+
 3. [Segmentation](segmentation.md)
 
 - Segmentation of Sentinel-2 multispectral images from CloudSEN12 dataset
 - U-Net model for semantic segmentation from CloudSEN12 authors
 - LIME and Integrated Gradients for explaining segmentation predictions
->>>>>>> 13201a20
 
 ## 🚀 Getting Started
 
