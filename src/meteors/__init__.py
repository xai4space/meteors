--- conflicted
+++ resolved
@@ -2,12 +2,8 @@
 
 from . import visualize
 from . import attr
-<<<<<<< HEAD
 from . import shap
-
-=======
 from . import models
->>>>>>> 6b1e789c
 
 from loguru import logger
 import sys
@@ -15,8 +11,4 @@
 logger.remove()
 logger.add(sys.stdout, level="WARNING")
 
-<<<<<<< HEAD
-__all__ = ["HSI", "utils", "visualize", "attr", "shap"]
-=======
-__all__ = ["HSI", "utils", "visualize", "attr", "models", "exceptions", "utils"]
->>>>>>> 6b1e789c
+__all__ = ["HSI", "utils", "visualize", "attr", "shap", "models", "exceptions", "utils"]