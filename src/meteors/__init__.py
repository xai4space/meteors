from .image import Image

<<<<<<< HEAD
from .lime import Lime, ImageAttributes, ImageSpatialAttributes, ImageSpectralAttributes

from .hyper_noise_tunnel import HyperNoiseTunnel

=======
>>>>>>> 49e976f7
from . import utils
from . import visualize
from . import attr

__all__ = [
    "Image",
<<<<<<< HEAD
    "Lime",
    "HyperNoiseTunnel",
    "ImageAttributes",
    "ImageSpatialAttributes",
    "ImageSpectralAttributes",
=======
>>>>>>> 49e976f7
    "utils",
    "visualize",
    "attr",
]


def __dir__():
    """IPython tab completion seems to respect this."""
    return __all__ + [
        "__all__",
        "__builtins__",
        "__cached__",
        "__doc__",
        "__file__",
        "__loader__",
        "__name__",
        "__package__",
        "__path__",
        "__spec__",
        "__version__",
    ]<|MERGE_RESOLUTION|>--- conflicted
+++ resolved
@@ -1,26 +1,11 @@
 from .image import Image
 
-<<<<<<< HEAD
-from .lime import Lime, ImageAttributes, ImageSpatialAttributes, ImageSpectralAttributes
-
-from .hyper_noise_tunnel import HyperNoiseTunnel
-
-=======
->>>>>>> 49e976f7
 from . import utils
 from . import visualize
 from . import attr
 
 __all__ = [
     "Image",
-<<<<<<< HEAD
-    "Lime",
-    "HyperNoiseTunnel",
-    "ImageAttributes",
-    "ImageSpatialAttributes",
-    "ImageSpectralAttributes",
-=======
->>>>>>> 49e976f7
     "utils",
     "visualize",
     "attr",
