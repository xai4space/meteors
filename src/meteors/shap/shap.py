--- conflicted
+++ resolved
@@ -5,12 +5,7 @@
 import pandas as pd
 import torch
 
-<<<<<<< HEAD
-from .explanation import SHAPExplanation, ensure_data_type_and_reshape
-
-=======
-from .explainer import SHAPExplanation
->>>>>>> d12a70ba
+from .explainer import SHAPExplanation, ensure_data_type_and_reshape
 from meteors.models import ExplainableModel
 
 from typing import Literal
@@ -61,9 +56,6 @@
             raise ValueError(f"Could not initialize the explainer: {e}")
 
     def explain(self, data: np.ndarray | pd.DataFrame | torch.tensor) -> SHAPExplanation:
-<<<<<<< HEAD
-        data = ensure_data_type_and_reshape(data)
-=======
         """
         Generate SHAP explanations for the given data.
 
@@ -78,23 +70,7 @@
         Returns:
             SHAPExplanation: An object containing the SHAP explanations for the input data.
         """
-        if isinstance(data, pd.Series):
-            data = data.to_frame().T
-        elif isinstance(data, torch.Tensor):
-            data = data.numpy()
-
-        if isinstance(data, pd.DataFrame):
-            data = data.to_numpy()
-
-        try:
-            data = np.array(data)
-            data.astype(np.float32)
-        except Exception as e:
-            raise TypeError(
-                f"Failed to parse the data of type {type(data)} into the numeric np.ndarray, pd.DataFrame or torch.Tensor: {e}"
-            )
-        data = np.array(data)
->>>>>>> d12a70ba
+        data = ensure_data_type_and_reshape(data)
 
         if not self._explainer:
             raise ValueError("The explainer has not been initialized")
