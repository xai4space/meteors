--- conflicted
+++ resolved
@@ -48,14 +48,13 @@
     def attribute(
         self,
         hsi: list[HSI] | HSI,
-        baseline: int | float | torch.Tensor = None,
+        baseline: int | float | torch.Tensor | list[int | float | torch.Tensor] = None,
         target: list[int] | int | None = None,
         additional_forward_args: Any = None,
         method: Literal[
             "riemann_right", "riemann_left", "riemann_middle", "riemann_trapezoid", "gausslegendre"
         ] = "gausslegendre",
         return_convergence_delta: bool = False,
-<<<<<<< HEAD
     ) -> HSIAttributes | list[HSIAttributes]:
         """
         Method for generating attributions using the Integrated Gradients method.
@@ -64,12 +63,15 @@
             hsi (list[HSI] | HSI): Input hyperspectral image(s) for which the attributions are to be computed.
                 If a list of HSI objects is provided, the attributions are computed for each HSI object in the list.
                 The output will be a list of HSIAttributes objects.
-            baseline (int | float | torch.Tensor, optional): Baselines define the starting point from which integral
-                is computed and can be provided as:
+            baseline (int | float | torch.Tensor | list[int | float | torch.Tensor, optional): Baselines define the
+                starting point from which integral is computed and can be provided as:
                     - integer or float representing a constant value used as the baseline for all input pixels.
                     - tensor with the same shape as the input tensor, providing a baseline for each input pixel.
                         if the input is a list of HSI objects, the baseline can be a tensor with the same shape as
                         the input tensor for each HSI object.
+                    - list of integers, floats or tensors with the same shape as the input tensor, providing a baseline
+                        for each input pixel. If the input is a list of HSI objects, the baseline can be a list of
+                        tensors with the same shape as the input tensor for each HSI object. Defaults to None.
             target (list[int] | int | None, optional): target class index for computing the attributions. If None,
                 methods assume that the output has only one class. If the output has multiple classes, the target index
                 must be provided. For multiple input images, a list of target indices can be provided, one for each
@@ -91,6 +93,11 @@
             HSIAttributes | list[HSIAttributes]: The computed attributions for the input hyperspectral image(s).
                 if a list of HSI objects is provided, the attributions are computed for each HSI object in the list.
 
+        Raises:
+            RuntimeError: If the explainer is not initialized.
+            HSIAttributesError: If an error occurs during the generation of the attributions.
+
+
         Examples:
             >>> integrated_gradients = IntegratedGradients(explainable_model)
             >>> hsi = HSI(image=torch.ones((4, 240, 240)), wavelengths=[462.08, 465.27, 468.47, 471.68])
@@ -101,30 +108,26 @@
             >>> attributions = integrated_gradients.attribute([hsi, hsi])
             >>> len(attributions)
             2
-=======
-    ) -> HSIAttributes:
-        """
-        Raises:
-            RuntimeError: If the explainer is not initialized.
-            HSIAttributesError: If an error occurs during the generation of the attributions.
->>>>>>> 0c270cdb
         """
         if self._attribution_method is None:
             raise RuntimeError("IntegratedGradients explainer is not initialized, INITIALIZATION ERROR")
 
-        if isinstance(hsi, list):
-            if isinstance(baseline, torch.Tensor) and baseline.ndim == 4:
-                baseline = torch.stack(
-                    [validate_and_transform_baseline(baseline[i], hsi[i]) for i in range(len(hsi))], dim=0
-                )
-            else:
-                baseline = torch.stack(
-                    [validate_and_transform_baseline(baseline, hsi[i]) for i in range(len(hsi))], dim=0
-                )
-            input_tensor = torch.stack([hsi_image.get_image().requires_grad_(True) for hsi_image in hsi], dim=0)
-        else:
-            baseline = validate_and_transform_baseline(baseline, hsi).unsqueeze(0)
-            input_tensor = hsi.get_image().unsqueeze(0).requires_grad_(True)
+        if not isinstance(hsi, list):
+            hsi = [hsi]
+
+        if not isinstance(baseline, list):
+            baseline = [baseline] * len(hsi)
+
+        baseline = torch.stack(
+            [
+                validate_and_transform_baseline(base, hsi_image).to(hsi_image.device)
+                for hsi_image, base in zip(hsi, baseline)
+            ],
+            dim=0,
+        )
+        input_tensor = torch.stack(
+            [hsi_image.get_image().requires_grad_(True).to(hsi_image.device) for hsi_image in hsi], dim=0
+        )
 
         ig_attributions = self._attribution_method.attribute(
             input_tensor,
@@ -136,40 +139,16 @@
         )
 
         if return_convergence_delta:
-            attributions, approximation_error_tensor = ig_attributions
+            attributions, approximation_error = ig_attributions
+        else:
+            attributions, approximation_error = ig_attributions, [None] * len(hsi)
 
-            if isinstance(hsi, list):
-                approximation_error = approximation_error_tensor.reshape(-1).tolist()
-                assert len(approximation_error) == len(hsi), "Approximation error should be returned for each HSI"
-            else:
-                approximation_error = approximation_error_tensor.item()
-        else:
-            if isinstance(hsi, list):
-                attributions, approximation_error = ig_attributions, [None] * len(hsi)
-            else:
-                attributions, approximation_error = ig_attributions, None
-
-<<<<<<< HEAD
-        attributes: HSIAttributes | list[HSIAttributes]
-        if isinstance(hsi, list):
+        try:
             attributes = [
                 HSIAttributes(hsi=hsi_image, attributes=attribution, score=error, attribution_method=self.get_name())
                 for hsi_image, attribution, error in zip(hsi, attributions, approximation_error)
             ]
-        else:
-=======
-        try:
->>>>>>> 0c270cdb
-            attributes = HSIAttributes(
-                hsi=hsi,
-                attributes=attributions.squeeze(0),
-                score=approximation_error,
-                attribution_method=self.get_name(),
-            )
-<<<<<<< HEAD
-=======
         except Exception as e:
             raise HSIAttributesError(f"Error while creating HSIAttributes: {e}") from e
->>>>>>> 0c270cdb
 
-        return attributes+        return attributes[0] if len(attributes) == 1 else attributes