--- conflicted
+++ resolved
@@ -47,7 +47,6 @@
         target: list[int] | int | None = None,
         abs: bool = True,
         additional_forward_args: Any = None,
-<<<<<<< HEAD
     ) -> HSIAttributes | list[HSIAttributes]:
         """
         Method for generating attributions using the Saliency method.
@@ -73,6 +72,10 @@
             HSIAttributes | list[HSIAttributes]: The computed attributions for the input hyperspectral image(s).
                 if a list of HSI objects is provided, the attributions are computed for each HSI object in the list.
 
+        Raises:
+            RuntimeError: If the explainer is not initialized.
+            HSIAttributesError: If an error occurs during the generation of the attributions
+
         Examples:
             >>> saliency = Saliency(explainable_model)
             >>> hsi = HSI(image=torch.ones((4, 240, 240)), wavelengths=[462.08, 465.27, 468.47, 471.68])
@@ -80,46 +83,27 @@
             >>> attributions = saliency.attribute([hsi, hsi])
             >>> len(attributions)
             2
-=======
-    ) -> HSIAttributes:
-        """
-        Raises:
-            RuntimeError: If the explainer is not initialized.
-            HSIAttributesError: If an error occurs during the generation of the attributions
->>>>>>> 0c270cdb
         """
         if self._attribution_method is None:
             raise RuntimeError("Saliency explainer is not initialized, INITIALIZATION ERROR")
 
-        # Ensure that the input tensor requires gradients
-        if isinstance(hsi, list):
-            input_tensor = torch.stack([hsi_image.get_image().requires_grad_(True) for hsi_image in hsi], dim=0)
-        else:
-            input_tensor = hsi.get_image().unsqueeze(0).requires_grad_(True)
+        if not isinstance(hsi, list):
+            hsi = [hsi]
+
+        input_tensor = torch.stack(
+            [hsi_image.get_image().requires_grad_(True).to(hsi_image.device) for hsi_image in hsi], dim=0
+        )
 
         saliency_attributions = self._attribution_method.attribute(
-<<<<<<< HEAD
             input_tensor, target=target, abs=abs, additional_forward_args=additional_forward_args
         )
-=======
-            hsi.get_image().unsqueeze(0), target=target, abs=abs, additional_forward_args=additional_forward_args
-        )
+
         try:
-            attributes = HSIAttributes(
-                hsi=hsi, attributes=saliency_attributions.squeeze(0), attribution_method=self.get_name()
-            )
-        except Exception as e:
-            raise AttributeError(f"Error in generating Saliency attributions: {e}") from e
->>>>>>> 0c270cdb
-
-        attributes: HSIAttributes | list[HSIAttributes]
-        if isinstance(hsi, list):
             attributes = [
                 HSIAttributes(hsi=hsi_image, attributes=attribution, attribution_method=self.get_name())
                 for hsi_image, attribution in zip(hsi, saliency_attributions)
             ]
-        else:
-            attributes = HSIAttributes(
-                hsi=hsi, attributes=saliency_attributions.squeeze(0), attribution_method=self.get_name()
-            )
-        return attributes+        except Exception as e:
+            raise AttributeError(f"Error in generating Saliency attributions: {e}") from e
+
+        return attributes[0] if len(attributes) == 1 else attributes