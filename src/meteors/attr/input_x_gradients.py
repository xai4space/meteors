--- conflicted
+++ resolved
@@ -43,7 +43,6 @@
         hsi: list[HSI] | HSI,
         target: list[int] | int | None = None,
         additional_forward_args: Any = None,
-<<<<<<< HEAD
     ) -> HSIAttributes | list[HSIAttributes]:
         """
         Method for generating attributions using the InputXGradient method.
@@ -67,6 +66,10 @@
             HSIAttributes | list[HSIAttributes]: The computed attributions for the input hyperspectral image(s).
                 if a list of HSI objects is provided, the attributions are computed for each HSI object in the list.
 
+        Raises:
+            RuntimeError: If the explainer is not initialized.
+            HSIAttributesError: If an error occurs during the generation of the attributions.
+
         Examples:
             >>> input_x_gradient = InputXGradient(explainable_model)
             >>> hsi = HSI(image=torch.ones((4, 240, 240)), wavelengths=[462.08, 465.27, 468.47, 471.68])
@@ -74,47 +77,27 @@
             >>> attributions = input_x_gradient.attribute([hsi, hsi])
             >>> len(attributions)
             2
-=======
-    ) -> HSIAttributes:
-        """
-        Raises:
-            RuntimeError: If the explainer is not initialized.
-            HSIAttributesError: If an error occurs during the generation of the attributions.
->>>>>>> 0c270cdb
         """
         if self._attribution_method is None:
             raise RuntimeError("InputXGradient explainer is not initialized, INITIALIZATION ERROR")
 
-        # Ensure that the input tensor requires gradients
-        if isinstance(hsi, list):
-            input_tensor = torch.stack([hsi_image.get_image().requires_grad_(True) for hsi_image in hsi], dim=0)
-        else:
-            input_tensor = hsi.get_image().unsqueeze(0).requires_grad_(True)
+        if not isinstance(hsi, list):
+            hsi = [hsi]
+
+        input_tensor = torch.stack(
+            [hsi_image.get_image().requires_grad_(True).to(hsi_image.device) for hsi_image in hsi], dim=0
+        )
 
         gradient_attribution = self._attribution_method.attribute(
-<<<<<<< HEAD
             input_tensor, target=target, additional_forward_args=additional_forward_args
         )
-=======
-            hsi.get_image().unsqueeze(0), target=target, additional_forward_args=additional_forward_args
-        )
+
         try:
-            attributes = HSIAttributes(
-                hsi=hsi, attributes=gradient_attribution.squeeze(0), attribution_method=self.get_name()
-            )
-        except Exception as e:
-            raise HSIAttributesError(f"Error in generating InputXGradient attributions: {e}") from e
->>>>>>> 0c270cdb
-
-        attributes: HSIAttributes | list[HSIAttributes]
-        if isinstance(hsi, list):
             attributes = [
                 HSIAttributes(hsi=hsi_image, attributes=attribution, attribution_method=self.get_name())
                 for hsi_image, attribution in zip(hsi, gradient_attribution)
             ]
-        else:
-            attributes = HSIAttributes(
-                hsi=hsi, attributes=gradient_attribution.squeeze(0), attribution_method=self.get_name()
-            )
+        except Exception as e:
+            raise HSIAttributesError(f"Error in generating InputXGradient attributions: {e}") from e
 
-        return attributes+        return attributes[0] if len(attributes) == 1 else attributes