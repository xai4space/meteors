from __future__ import annotations

from typing import Any, Callable


import torch
from captum.attr import InputXGradient as CaptumInputXGradient
<<<<<<< HEAD

from meteors.utils.models import ExplainableModel
=======
from meteors.models import ExplainableModel
>>>>>>> 6b1e789c
from meteors import HSI
from meteors.attr import HSIAttributes, Explainer
from meteors.exceptions import HSIAttributesError


class InputXGradient(Explainer):
    """
    Initializes the InputXGradient explainer. The InputXGradients method is a straightforward approach to
    computing attribution. It simply multiplies the input image with the gradient with respect to the input.
    This method is based on the [`captum` implementation](https://captum.ai/api/input_x_gradient.html)

    Attributes:
        _attribution_method (CaptumIntegratedGradients): The InputXGradient method from the `captum` library.

    Args:
        explainable_model (ExplainableModel | Explainer): The explainable model to be explained.
        postprocessing_segmentation_output (Callable[[torch.Tensor], torch.Tensor] | None):
            A segmentation postprocessing function for segmentation problem type. This is required for segmentation
            problem type as attribution methods needs to have 1d output. Defaults to None, which means that the
            attribution method is not used.
    """

    def __init__(
        self,
        explainable_model: ExplainableModel,
        postprocessing_segmentation_output: Callable[[torch.Tensor], torch.Tensor] | None = None,
    ):
        super().__init__(explainable_model, postprocessing_segmentation_output=postprocessing_segmentation_output)

        self._attribution_method = CaptumInputXGradient(explainable_model.forward_func)

    def attribute(
        self,
        hsi: list[HSI] | HSI,
        target: list[int] | int | None = None,
        additional_forward_args: Any = None,
    ) -> HSIAttributes | list[HSIAttributes]:
        """
        Method for generating attributions using the InputXGradient method.

        Args:
            hsi (list[HSI] | HSI): Input hyperspectral image(s) for which the attributions are to be computed.
                If a list of HSI objects is provided, the attributions are computed for each HSI object in the list.
                The output will be a list of HSIAttributes objects.
            target (list[int] | int | None, optional): target class index for computing the attributions. If None,
                methods assume that the output has only one class. If the output has multiple classes, the target index
                must be provided. For multiple input images, a list of target indices can be provided, one for each
                image or single target value will be used for all images. Defaults to None.
            additional_forward_args (Any, optional): If the forward function requires additional arguments other than
                the inputs for which attributions should not be computed, this argument can be provided.
                It must be either a single additional argument of a Tensor or arbitrary (non-tuple) type or a tuple
                containing multiple additional arguments including tensors or any arbitrary python types.
                These arguments are provided to forward_func in order following the arguments in inputs.
                Note that attributions are not computed with respect to these arguments. Default: None

        Returns:
            HSIAttributes | list[HSIAttributes]: The computed attributions for the input hyperspectral image(s).
                if a list of HSI objects is provided, the attributions are computed for each HSI object in the list.

        Raises:
            RuntimeError: If the explainer is not initialized.
            HSIAttributesError: If an error occurs during the generation of the attributions.

        Examples:
            >>> input_x_gradient = InputXGradient(explainable_model)
            >>> hsi = HSI(image=torch.ones((4, 240, 240)), wavelengths=[462.08, 465.27, 468.47, 471.68])
            >>> attributions = input_x_gradient.attribute(hsi)
            >>> attributions = input_x_gradient.attribute([hsi, hsi])
            >>> len(attributions)
            2
        """
        if self._attribution_method is None:
            raise RuntimeError("InputXGradient explainer is not initialized, INITIALIZATION ERROR")

        if not isinstance(hsi, list):
            hsi = [hsi]

        if not all(isinstance(hsi_image, HSI) for hsi_image in hsi):
            raise TypeError("All of the input hyperspectral images must be of type HSI")

        input_tensor = torch.stack(
            [hsi_image.get_image().requires_grad_(True).to(hsi_image.device) for hsi_image in hsi], dim=0
        )

        gradient_attribution = self._attribution_method.attribute(
            input_tensor, target=target, additional_forward_args=additional_forward_args
        )

        try:
            attributes = [
                HSIAttributes(hsi=hsi_image, attributes=attribution, attribution_method=self.get_name())
                for hsi_image, attribution in zip(hsi, gradient_attribution)
            ]
        except Exception as e:
            raise HSIAttributesError(f"Error in generating InputXGradient attributions: {e}") from e

        return attributes[0] if len(attributes) == 1 else attributes<|MERGE_RESOLUTION|>--- conflicted
+++ resolved
@@ -5,12 +5,7 @@
 
 import torch
 from captum.attr import InputXGradient as CaptumInputXGradient
-<<<<<<< HEAD
-
-from meteors.utils.models import ExplainableModel
-=======
 from meteors.models import ExplainableModel
->>>>>>> 6b1e789c
 from meteors import HSI
 from meteors.attr import HSIAttributes, Explainer
 from meteors.exceptions import HSIAttributesError
