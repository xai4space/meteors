from __future__ import annotations

from typing import Any, Callable

import torch
from captum.attr import Occlusion as CaptumOcclusion

from meteors.utils.models import ExplainableModel
from meteors import HSI
from meteors.attr import HSIAttributes
from meteors.attr import Explainer
from meteors.attr.explainer import validate_and_transform_baseline


from meteors.exceptions import HSIAttributesError


class Occlusion(Explainer):
    """
    Occlusion explainer class for generating attributions using the Occlusion method.
    This attribution method perturbs the input by replacing the contiguous rectangular region
    with a given baseline and computing the difference in output.
    In our case, features are located in multiple regions, and attribution from different hyper-rectangles is averaged.
    The implementation of this method is also based on the [`captum` repository](https://captum.ai/api/occlusion.html).
    More details about this approach can be found in the [original paper](https://arxiv.org/abs/1311.2901)

    Attributes:
        _attribution_method (CaptumOcclusion): The Occlusion method from the `captum` library.

    Args:
        explainable_model (ExplainableModel | Explainer): The explainable model to be explained.
        postprocessing_segmentation_output (Callable[[torch.Tensor], torch.Tensor] | None):
            A segmentation postprocessing function for segmentation problem type. This is required for segmentation
            problem type as attribution methods needs to have 1d output. Defaults to None, which means that the
            attribution method is not used.
    """

    def __init__(
        self,
        explainable_model: ExplainableModel,
        postprocessing_segmentation_output: Callable[[torch.Tensor], torch.Tensor] | None = None,
    ):
        super().__init__(explainable_model, postprocessing_segmentation_output=postprocessing_segmentation_output)

        self._attribution_method = CaptumOcclusion(explainable_model.forward_func)

    def attribute(
        self,
        hsi: list[HSI] | HSI,
        target: list[int] | int | None = None,
        sliding_window_shapes: int | tuple[int, int, int] = (1, 1, 1),
        strides: int | tuple[int, int, int] = (1, 1, 1),
        baseline: int | float | torch.Tensor = None,
        additional_forward_args: Any = None,
        perturbations_per_eval: int = 1,
        show_progress: bool = False,
    ) -> HSIAttributes | list[HSIAttributes]:
        """
        Method for generating attributions using the Occlusion method.

        Args:
            hsi (list[HSI] | HSI): Input hyperspectral image(s) for which the attributions are to be computed.
                If a list of HSI objects is provided, the attributions are computed for each HSI object in the list.
                The output will be a list of HSIAttributes objects.
            target (list[int] | int | None, optional): target class index for computing the attributions. If None,
                methods assume that the output has only one class. If the output has multiple classes, the target index
                must be provided. For multiple input images, a list of target indices can be provided, one for each
                image or single target value will be used for all images. Defaults to None.
            sliding_window_shapes (int | tuple[int, int, int]):
                The shape of the sliding window. If an integer is provided, it will be used for all dimensions.
                Defaults to (1, 1, 1).
            strides (int | tuple[int, int, int], optional): The stride of the sliding window. Defaults to (1, 1, 1).
                Simply put, the stride is the number of pixels by which the sliding window is moved in each dimension.
            baseline (int | float | torch.Tensor, optional): Baselines define reference value which replaces each
                feature when occluded is computed and can be provided as:
                    - integer or float representing a constant value used as the baseline for all input pixels.
                    - tensor with the same shape as the input tensor, providing a baseline for each input pixel.
                        if the input is a list of HSI objects, the baseline can be a tensor with the same shape as
                        the input tensor for each HSI object.
            additional_forward_args (Any, optional): If the forward function requires additional arguments other than
                the inputs for which attributions should not be computed, this argument can be provided.
                It must be either a single additional argument of a Tensor or arbitrary (non-tuple) type or a tuple
                containing multiple additional arguments including tensors or any arbitrary python types.
                These arguments are provided to forward_func in order following the arguments in inputs.
                Note that attributions are not computed with respect to these arguments. Default: None
            perturbations_per_eval (int, optional): Allows multiple occlusions to be included in one batch
                (one call to forward_fn). By default, perturbations_per_eval is 1, so each occlusion is processed
                individually. Each forward pass will contain a maximum of perturbations_per_eval * #examples samples.
                For DataParallel models, each batch is split among the available devices, so evaluations on each
                available device contain at most (perturbations_per_eval * #examples) / num_devices samples. When
                working with multiple examples, the number of perturbations per evaluation should be set to at least
                the number of examples. Defaults to 1.
            show_progress (bool, optional): If True, displays a progress bar. Defaults to False.

        Returns:
            HSIAttributes: An object containing the computed attributions.

        Example:
            >>> occlusion = Occlusion(explainable_model)
<<<<<<< HEAD
            >>> hsi = HSI(image=torch.ones((4, 240, 240)), wavelengths=[462.08, 465.27, 468.47, 471.68])
            >>> attributions = occlusion.attribute(hsi, baseline=0, sliding_window_shapes=(4, 3, 3), strides=(1, 1, 1))
            >>> attributions = occlusion.attribute([hsi, hsi], baseline=0, sliding_window_shapes=(4, 3, 3), strides=(1, 2, 2))
            >>> len(attributions)
            2
=======
            >>> result = occlusion.attribute(hsi, sliding_window_shapes=(3, 3, 3), baseline=0)
            >>> result.attributes.shape
            torch.Size([10, 20, 30])

        Raises:
            RuntimeError: If the explainer is not initialized.
            ValueError: If the sliding window shapes or strides are not a tuple of three integers.
            HSIAttributesError: If an error occurs during the generation of the attributions.
>>>>>>> 0c270cdb
        """
        if self._attribution_method is None:
            raise RuntimeError("Occlusion explainer is not initialized, INITIALIZATION ERROR")

        if isinstance(hsi, list):
            if isinstance(baseline, torch.Tensor) and baseline.ndim == 4:
                baseline = torch.stack(
                    [validate_and_transform_baseline(baseline[i], hsi[i]) for i in range(len(hsi))], dim=0
                )
            else:
                baseline = torch.stack(
                    [validate_and_transform_baseline(baseline, hsi[i]) for i in range(len(hsi))], dim=0
                )
            input_tensor = torch.stack([hsi_image.get_image().requires_grad_(True) for hsi_image in hsi], dim=0)
        else:
            baseline = validate_and_transform_baseline(baseline, hsi).unsqueeze(0)
            input_tensor = hsi.get_image().unsqueeze(0).requires_grad_(True)

        if isinstance(sliding_window_shapes, int):
            sliding_window_shapes = (sliding_window_shapes, sliding_window_shapes, sliding_window_shapes)
        if isinstance(strides, int):
            strides = (strides, strides, strides)

        if len(strides) != 3:
            raise ValueError("Strides must be a tuple of three integers")
        if len(sliding_window_shapes) != 3:
            raise ValueError("Sliding window shapes must be a tuple of three integers")

        occlusion_attributions = self._attribution_method.attribute(
            input_tensor,
            sliding_window_shapes=sliding_window_shapes,
            strides=strides,
            target=target,
            baselines=baseline,
            additional_forward_args=additional_forward_args,
            perturbations_per_eval=min(perturbations_per_eval, len(hsi) if isinstance(hsi, list) else 1),
            show_progress=show_progress,
        )
<<<<<<< HEAD

        attributes: HSIAttributes | list[HSIAttributes]
        if isinstance(hsi, list):
            attributes = [
                HSIAttributes(hsi=hsi_image, attributes=attribution, attribution_method=self.get_name())
                for hsi_image, attribution in zip(hsi, occlusion_attributions)
            ]
        else:
            attributes = HSIAttributes(
                hsi=hsi, attributes=occlusion_attributions.squeeze(0), attribution_method=self.get_name()
            )
=======
        occlusion_attributions = occlusion_attributions.squeeze(0)
        try:
            attributes = HSIAttributes(hsi=hsi, attributes=occlusion_attributions, attribution_method=self.get_name())
        except Exception as e:
            raise HSIAttributesError(f"Error in generating Occlusion attributions: {e}") from e
>>>>>>> 0c270cdb

        return attributes

    def get_spatial_attributes(
        self,
        hsi: list[HSI] | HSI,
        target: list[int] | int | None = None,
        sliding_window_shapes: int | tuple[int, int] = (1, 1),
        strides: int | tuple[int, int] = 1,
        baseline: int | float | torch.Tensor = None,
        additional_forward_args: Any = None,
        perturbations_per_eval: int = 1,
        show_progress: bool = False,
    ) -> HSIAttributes | list[HSIAttributes]:
        """Compute spatial attributions for the input HSI using the Occlusion method. In this case, the sliding window
        is applied to the spatial dimensions only.

        Args:
            hsi (list[HSI] | HSI): Input hyperspectral image(s) for which the attributions are to be computed.
                If a list of HSI objects is provided, the attributions are computed for each HSI object in the list.
                The output will be a list of HSIAttributes objects.
            target (list[int] | int | None, optional): target class index for computing the attributions. If None,
                methods assume that the output has only one class. If the output has multiple classes, the target index
                must be provided. For multiple input images, a list of target indices can be provided, one for each
                image or single target value will be used for all images. Defaults to None.
            sliding_window_shapes (int | tuple[int, int]): The shape of the sliding window for spatial dimensions.
                If an integer is provided, it will be used for both spatial dimensions. Defaults to (1, 1).
            strides (int | tuple[int, int], optional): The stride of the sliding window for spatial dimensions.
                Defaults to 1. Simply put, the stride is the number of pixels by which the sliding window is moved
                in each spatial dimension.
            baseline (int | float | torch.Tensor, optional): Baselines define reference value which replaces each
                feature when occluded is computed and can be provided as:
                    - integer or float representing a constant value used as the baseline for all input pixels.
                    - tensor with the same shape as the input tensor, providing a baseline for each input pixel.
                        if the input is a list of HSI objects, the baseline can be a tensor with the same shape as
                        the input tensor for each HSI object.
            additional_forward_args (Any, optional): If the forward function requires additional arguments other than
                the inputs for which attributions should not be computed, this argument can be provided.
                It must be either a single additional argument of a Tensor or arbitrary (non-tuple) type or a tuple
                containing multiple additional arguments including tensors or any arbitrary python types.
                These arguments are provided to forward_func in order following the arguments in inputs.
                Note that attributions are not computed with respect to these arguments. Default: None
            perturbations_per_eval (int, optional): Allows multiple occlusions to be included in one batch
                (one call to forward_fn). By default, perturbations_per_eval is 1, so each occlusion is processed
                individually. Each forward pass will contain a maximum of perturbations_per_eval * #examples samples.
                For DataParallel models, each batch is split among the available devices, so evaluations on each
                available device contain at most (perturbations_per_eval * #examples) / num_devices samples. When
                working with multiple examples, the number of perturbations per evaluation should be set to at least
                the number of examples. Defaults to 1.
            show_progress (bool, optional): If True, displays a progress bar. Defaults to False.

        Returns:
            HSIAttributes: An object containing the computed spatial attributions.

        Example:
            >>> occlusion = Occlusion(explainable_model)
<<<<<<< HEAD
            >>> hsi = HSI(image=torch.ones((4, 240, 240)), wavelengths=[462.08, 465.27, 468.47, 471.68])
            >>> attributions = occlusion.get_spatial_attributes(hsi, baseline=0, sliding_window_shapes=(3, 3), strides=(1, 1))
            >>> attributions = occlusion.get_spatial_attributes([hsi, hsi], baseline=0, sliding_window_shapes=(3, 3), strides=(2, 2))
            >>> len(attributions)
            2
=======
            >>> result = occlusion.get_spatial_attributes(hsi, sliding_window_shapes=(3, 3), baseline=0)
            >>> result.attributes.shape
            torch.Size([10, 20, 30])

        Raises:
            RuntimeError: If the explainer is not initialized.
            ValueError: If the sliding window shapes or strides are not a tuple of two integers.
            HSIAttributesError: If an error occurs during the generation of the attributions
>>>>>>> 0c270cdb
        """
        if self._attribution_method is None:
            raise RuntimeError("Occlusion explainer is not initialized, INITIALIZATION ERROR")

        if isinstance(hsi, list):
            if isinstance(baseline, torch.Tensor) and baseline.ndim == 4:
                baseline = torch.stack(
                    [validate_and_transform_baseline(baseline[i], hsi[i]) for i in range(len(hsi))], dim=0
                )
            else:
                baseline = torch.stack(
                    [validate_and_transform_baseline(baseline, hsi[i]) for i in range(len(hsi))], dim=0
                )
            input_tensor = torch.stack([hsi_image.get_image().requires_grad_(True) for hsi_image in hsi], dim=0)
        else:
            baseline = validate_and_transform_baseline(baseline, hsi).unsqueeze(0)
            input_tensor = hsi.get_image().unsqueeze(0).requires_grad_(True)

        if isinstance(sliding_window_shapes, int):
            sliding_window_shapes = (sliding_window_shapes, sliding_window_shapes)
        if isinstance(strides, int):
            strides = (strides, strides)

        if len(strides) != 2:
            raise ValueError("Strides must be a tuple of two integers")
        if len(sliding_window_shapes) != 2:
            raise ValueError("Sliding window shapes must be a tuple of two integers")

        list_sliding_window_shapes = list(sliding_window_shapes)
        list_strides = list(strides)
        if isinstance(hsi, list):
            list_sliding_window_shapes.insert(hsi[0].spectral_axis, hsi[0].image.shape[hsi[0].spectral_axis])
            list_strides.insert(hsi[0].spectral_axis, hsi[0].image.shape[hsi[0].spectral_axis])
        else:
            list_sliding_window_shapes.insert(hsi.spectral_axis, hsi.image.shape[hsi.spectral_axis])
            list_strides.insert(hsi.spectral_axis, hsi.image.shape[hsi.spectral_axis])
        sliding_window_shapes = tuple(list_sliding_window_shapes)  # type: ignore
        strides = tuple(list_strides)  # type: ignore

        occlusion_attributions = self._attribution_method.attribute(
            input_tensor,
            sliding_window_shapes=sliding_window_shapes,
            strides=strides,
            target=target,
            baselines=baseline,
            additional_forward_args=additional_forward_args,
            perturbations_per_eval=min(perturbations_per_eval, len(hsi) if isinstance(hsi, list) else 1),
            show_progress=show_progress,
        )
<<<<<<< HEAD

        spatial_attributes: HSIAttributes | list[HSIAttributes]
        if isinstance(hsi, list):
            spatial_attributes = [
                HSIAttributes(hsi=hsi_image, attributes=attribution, attribution_method=self.get_name())
                for hsi_image, attribution in zip(hsi, occlusion_attributions)
            ]
        else:
            spatial_attributes = HSIAttributes(
                hsi=hsi, attributes=occlusion_attributions.squeeze(0), attribution_method=self.get_name()
            )
=======
        occlusion_attributions = occlusion_attributions.squeeze(0)
>>>>>>> 0c270cdb

        try:
            attributes = HSIAttributes(hsi=hsi, attributes=occlusion_attributions, attribution_method=self.get_name())
        except Exception as e:
            raise AttributeError(f"Error in generating Occlusion attributions: {e}") from e

        return attributes

    def get_spectral_attributes(
        self,
        hsi: list[HSI] | HSI,
        target: list[int] | int | None = None,
        sliding_window_shapes: int | tuple[int] = 1,
        strides: int | tuple[int] = 1,
        baseline: int | float | torch.Tensor = None,
        additional_forward_args: Any = None,
        perturbations_per_eval: int = 1,
        show_progress: bool = False,
    ) -> HSIAttributes | list[HSIAttributes]:
        """Compute spectral attributions for the input HSI using the Occlusion method. In this case, the sliding window
        is applied to the spectral dimension only.

        Args:
            hsi (list[HSI] | HSI): Input hyperspectral image(s) for which the attributions are to be computed.
                If a list of HSI objects is provided, the attributions are computed for each HSI object in the list.
                The output will be a list of HSIAttributes objects.
            target (list[int] | int | None, optional): target class index for computing the attributions. If None,
                methods assume that the output has only one class. If the output has multiple classes, the target index
                must be provided. For multiple input images, a list of target indices can be provided, one for each
                image or single target value will be used for all images. Defaults to None.
            sliding_window_shapes (int | tuple[int]): The size of the sliding window for the spectral dimension.
                Defaults to 1.
            strides (int | tuple[int], optional): The stride of the sliding window for the spectral dimension.
                Defaults to 1. Simply put, the stride is the number of pixels by which the sliding window is moved
                in spectral dimension.
            baseline (int | float | torch.Tensor, optional): Baselines define reference value which replaces each
                feature when occluded is computed and can be provided as:
                    - integer or float representing a constant value used as the baseline for all input pixels.
                    - tensor with the same shape as the input tensor, providing a baseline for each input pixel.
                        if the input is a list of HSI objects, the baseline can be a tensor with the same shape as
                        the input tensor for each HSI object.
            additional_forward_args (Any, optional): If the forward function requires additional arguments other than
                the inputs for which attributions should not be computed, this argument can be provided.
                It must be either a single additional argument of a Tensor or arbitrary (non-tuple) type or a tuple
                containing multiple additional arguments including tensors or any arbitrary python types.
                These arguments are provided to forward_func in order following the arguments in inputs.
                Note that attributions are not computed with respect to these arguments. Default: None
            perturbations_per_eval (int, optional): Allows multiple occlusions to be included in one batch
                (one call to forward_fn). By default, perturbations_per_eval is 1, so each occlusion is processed
                individually. Each forward pass will contain a maximum of perturbations_per_eval * #examples samples.
                For DataParallel models, each batch is split among the available devices, so evaluations on each
                available device contain at most (perturbations_per_eval * #examples) / num_devices samples. When
                working with multiple examples, the number of perturbations per evaluation should be set to at least
                the number of examples. Defaults to 1.
            show_progress (bool, optional): If True, displays a progress bar. Defaults to False.

        Returns:
            HSIAttributes: An object containing the computed spectral attributions.

        Example:
            >>> occlusion = Occlusion(explainable_model)
<<<<<<< HEAD
            >>> hsi = HSI(image=torch.ones((10, 240, 240)), wavelengths=torch.arange(10))
            >>> attributions = occlusion.get_spectral_attributes(hsi, baseline=0, sliding_window_shapes=3, strides=1)
            >>> attributions = occlusion.get_spectral_attributes([hsi, hsi], baseline=0, sliding_window_shapes=3, strides=2)
            >>> len(attributions)
            2
=======
            >>> result = occlusion.get_spectral_attributes(hsi, sliding_window_shapes=3, baseline=0)
            >>> result.attributes.shape
            torch.Size([10, 20, 30])

        Raises:
            RuntimeError: If the explainer is not initialized.
            ValueError: If the sliding window shapes or strides are not a tuple of a single integer.
            TypeError: If the sliding window shapes or strides are not a single integer.
            HSIAttributesError: If an error occurs during the generation of the attributions
>>>>>>> 0c270cdb
        """
        if self._attribution_method is None:
            raise RuntimeError("Occlusion explainer is not initialized, INITIALIZATION ERROR")

        if isinstance(hsi, list):
            if isinstance(baseline, torch.Tensor) and baseline.ndim == 4:
                baseline = torch.stack(
                    [validate_and_transform_baseline(baseline[i], hsi[i]) for i in range(len(hsi))], dim=0
                )
            else:
                baseline = torch.stack(
                    [validate_and_transform_baseline(baseline, hsi[i]) for i in range(len(hsi))], dim=0
                )
            input_tensor = torch.stack([hsi_image.get_image().requires_grad_(True) for hsi_image in hsi], dim=0)
        else:
            baseline = validate_and_transform_baseline(baseline, hsi).unsqueeze(0)
            input_tensor = hsi.get_image().unsqueeze(0).requires_grad_(True)

        if isinstance(sliding_window_shapes, tuple):
            if len(sliding_window_shapes) != 1:
                raise ValueError("Sliding window shapes must be a single integer or a tuple of a single integer")
            sliding_window_shapes = sliding_window_shapes[0]
        if isinstance(strides, tuple):
            if len(strides) != 1:
                raise ValueError("Strides must be a single integer or a tuple of a single integer")
            strides = strides[0]

        if not isinstance(sliding_window_shapes, int):
            raise TypeError("Sliding window shapes must be a single integer")
        if not isinstance(strides, int):
            raise TypeError("Strides must be a single integer")

        if isinstance(hsi, list):
            full_sliding_window_shapes = list(hsi[0].image.shape)
            full_sliding_window_shapes[hsi[0].spectral_axis] = sliding_window_shapes
            full_strides = list(hsi[0].image.shape)
            full_strides[hsi[0].spectral_axis] = strides
        else:
            full_sliding_window_shapes = list(hsi.image.shape)
            full_sliding_window_shapes[hsi.spectral_axis] = sliding_window_shapes
            full_strides = list(hsi.image.shape)
            full_strides[hsi.spectral_axis] = strides

        sliding_window_shapes = tuple(full_sliding_window_shapes)
        strides = tuple(full_strides)

        occlusion_attributions = self._attribution_method.attribute(
            input_tensor,
            sliding_window_shapes=sliding_window_shapes,
            strides=strides,
            target=target,
            baselines=baseline,
            additional_forward_args=additional_forward_args,
            perturbations_per_eval=min(perturbations_per_eval, len(hsi) if isinstance(hsi, list) else 1),
            show_progress=show_progress,
        )
<<<<<<< HEAD

        spectral_attributes: HSIAttributes | list[HSIAttributes]
        if isinstance(hsi, list):
            spectral_attributes = [
                HSIAttributes(hsi=hsi_image, attributes=attribution, attribution_method=self.get_name())
                for hsi_image, attribution in zip(hsi, occlusion_attributions)
            ]
        else:
            spectral_attributes = HSIAttributes(
                hsi=hsi, attributes=occlusion_attributions.squeeze(0), attribution_method=self.get_name()
            )
=======
        occlusion_attributions = occlusion_attributions.squeeze(0)
        try:
            attributes = HSIAttributes(hsi=hsi, attributes=occlusion_attributions, attribution_method=self.get_name())
        except Exception as e:
            raise AttributeError(f"Error in generating Occlusion attributions: {e}") from e
>>>>>>> 0c270cdb

        return attributes<|MERGE_RESOLUTION|>--- conflicted
+++ resolved
@@ -50,7 +50,7 @@
         target: list[int] | int | None = None,
         sliding_window_shapes: int | tuple[int, int, int] = (1, 1, 1),
         strides: int | tuple[int, int, int] = (1, 1, 1),
-        baseline: int | float | torch.Tensor = None,
+        baseline: int | float | torch.Tensor | list[int | float | torch.Tensor] = None,
         additional_forward_args: Any = None,
         perturbations_per_eval: int = 1,
         show_progress: bool = False,
@@ -71,12 +71,15 @@
                 Defaults to (1, 1, 1).
             strides (int | tuple[int, int, int], optional): The stride of the sliding window. Defaults to (1, 1, 1).
                 Simply put, the stride is the number of pixels by which the sliding window is moved in each dimension.
-            baseline (int | float | torch.Tensor, optional): Baselines define reference value which replaces each
-                feature when occluded is computed and can be provided as:
+            baseline (int | float | torch.Tensor | list[int | float | torch.Tensor], optional): Baselines define
+                reference value which replaces each feature when occluded is computed and can be provided as:
                     - integer or float representing a constant value used as the baseline for all input pixels.
                     - tensor with the same shape as the input tensor, providing a baseline for each input pixel.
                         if the input is a list of HSI objects, the baseline can be a tensor with the same shape as
                         the input tensor for each HSI object.
+                    - list of integers, floats or tensors with the same shape as the input tensor, providing a baseline
+                        for each input pixel. If the input is a list of HSI objects, the baseline can be a list of
+                        tensors with the same shape as the input tensor for each HSI object. Defaults to None.
             additional_forward_args (Any, optional): If the forward function requires additional arguments other than
                 the inputs for which attributions should not be computed, this argument can be provided.
                 It must be either a single additional argument of a Tensor or arbitrary (non-tuple) type or a tuple
@@ -95,41 +98,38 @@
         Returns:
             HSIAttributes: An object containing the computed attributions.
 
+        Raises:
+            RuntimeError: If the explainer is not initialized.
+            ValueError: If the sliding window shapes or strides are not a tuple of three integers.
+            HSIAttributesError: If an error occurs during the generation of the attributions.
+
         Example:
             >>> occlusion = Occlusion(explainable_model)
-<<<<<<< HEAD
             >>> hsi = HSI(image=torch.ones((4, 240, 240)), wavelengths=[462.08, 465.27, 468.47, 471.68])
             >>> attributions = occlusion.attribute(hsi, baseline=0, sliding_window_shapes=(4, 3, 3), strides=(1, 1, 1))
             >>> attributions = occlusion.attribute([hsi, hsi], baseline=0, sliding_window_shapes=(4, 3, 3), strides=(1, 2, 2))
             >>> len(attributions)
             2
-=======
-            >>> result = occlusion.attribute(hsi, sliding_window_shapes=(3, 3, 3), baseline=0)
-            >>> result.attributes.shape
-            torch.Size([10, 20, 30])
-
-        Raises:
-            RuntimeError: If the explainer is not initialized.
-            ValueError: If the sliding window shapes or strides are not a tuple of three integers.
-            HSIAttributesError: If an error occurs during the generation of the attributions.
->>>>>>> 0c270cdb
         """
         if self._attribution_method is None:
             raise RuntimeError("Occlusion explainer is not initialized, INITIALIZATION ERROR")
 
-        if isinstance(hsi, list):
-            if isinstance(baseline, torch.Tensor) and baseline.ndim == 4:
-                baseline = torch.stack(
-                    [validate_and_transform_baseline(baseline[i], hsi[i]) for i in range(len(hsi))], dim=0
-                )
-            else:
-                baseline = torch.stack(
-                    [validate_and_transform_baseline(baseline, hsi[i]) for i in range(len(hsi))], dim=0
-                )
-            input_tensor = torch.stack([hsi_image.get_image().requires_grad_(True) for hsi_image in hsi], dim=0)
-        else:
-            baseline = validate_and_transform_baseline(baseline, hsi).unsqueeze(0)
-            input_tensor = hsi.get_image().unsqueeze(0).requires_grad_(True)
+        if not isinstance(hsi, list):
+            hsi = [hsi]
+
+        if not isinstance(baseline, list):
+            baseline = [baseline] * len(hsi)
+
+        baseline = torch.stack(
+            [
+                validate_and_transform_baseline(base, hsi_image).to(hsi_image.device)
+                for hsi_image, base in zip(hsi, baseline)
+            ],
+            dim=0,
+        )
+        input_tensor = torch.stack(
+            [hsi_image.get_image().requires_grad_(True).to(hsi_image.device) for hsi_image in hsi], dim=0
+        )
 
         if isinstance(sliding_window_shapes, int):
             sliding_window_shapes = (sliding_window_shapes, sliding_window_shapes, sliding_window_shapes)
@@ -148,30 +148,19 @@
             target=target,
             baselines=baseline,
             additional_forward_args=additional_forward_args,
-            perturbations_per_eval=min(perturbations_per_eval, len(hsi) if isinstance(hsi, list) else 1),
+            perturbations_per_eval=min(perturbations_per_eval, len(hsi)),
             show_progress=show_progress,
         )
-<<<<<<< HEAD
-
-        attributes: HSIAttributes | list[HSIAttributes]
-        if isinstance(hsi, list):
+
+        try:
             attributes = [
                 HSIAttributes(hsi=hsi_image, attributes=attribution, attribution_method=self.get_name())
                 for hsi_image, attribution in zip(hsi, occlusion_attributions)
             ]
-        else:
-            attributes = HSIAttributes(
-                hsi=hsi, attributes=occlusion_attributions.squeeze(0), attribution_method=self.get_name()
-            )
-=======
-        occlusion_attributions = occlusion_attributions.squeeze(0)
-        try:
-            attributes = HSIAttributes(hsi=hsi, attributes=occlusion_attributions, attribution_method=self.get_name())
         except Exception as e:
             raise HSIAttributesError(f"Error in generating Occlusion attributions: {e}") from e
->>>>>>> 0c270cdb
-
-        return attributes
+
+        return attributes[0] if len(attributes) == 1 else attributes
 
     def get_spatial_attributes(
         self,
@@ -179,7 +168,7 @@
         target: list[int] | int | None = None,
         sliding_window_shapes: int | tuple[int, int] = (1, 1),
         strides: int | tuple[int, int] = 1,
-        baseline: int | float | torch.Tensor = None,
+        baseline: int | float | torch.Tensor | list[int | float | torch.Tensor] = None,
         additional_forward_args: Any = None,
         perturbations_per_eval: int = 1,
         show_progress: bool = False,
@@ -200,12 +189,15 @@
             strides (int | tuple[int, int], optional): The stride of the sliding window for spatial dimensions.
                 Defaults to 1. Simply put, the stride is the number of pixels by which the sliding window is moved
                 in each spatial dimension.
-            baseline (int | float | torch.Tensor, optional): Baselines define reference value which replaces each
-                feature when occluded is computed and can be provided as:
+            baseline (int | float | torch.Tensor | list[int | float | torch.Tensor], optional): Baselines define
+                reference value which replaces each feature when occluded is computed and can be provided as:
                     - integer or float representing a constant value used as the baseline for all input pixels.
                     - tensor with the same shape as the input tensor, providing a baseline for each input pixel.
                         if the input is a list of HSI objects, the baseline can be a tensor with the same shape as
                         the input tensor for each HSI object.
+                    - list of integers, floats or tensors with the same shape as the input tensor, providing a baseline
+                      for each input pixel. If the input is a list of HSI objects, the baseline can be a list of
+                      tensors with the same shape as the input tensor for each HSI object. Defaults to None.
             additional_forward_args (Any, optional): If the forward function requires additional arguments other than
                 the inputs for which attributions should not be computed, this argument can be provided.
                 It must be either a single additional argument of a Tensor or arbitrary (non-tuple) type or a tuple
@@ -224,41 +216,38 @@
         Returns:
             HSIAttributes: An object containing the computed spatial attributions.
 
+        Raises:
+            RuntimeError: If the explainer is not initialized.
+            ValueError: If the sliding window shapes or strides are not a tuple of two integers.
+            HSIAttributesError: If an error occurs during the generation of the attributions
+
         Example:
             >>> occlusion = Occlusion(explainable_model)
-<<<<<<< HEAD
             >>> hsi = HSI(image=torch.ones((4, 240, 240)), wavelengths=[462.08, 465.27, 468.47, 471.68])
             >>> attributions = occlusion.get_spatial_attributes(hsi, baseline=0, sliding_window_shapes=(3, 3), strides=(1, 1))
             >>> attributions = occlusion.get_spatial_attributes([hsi, hsi], baseline=0, sliding_window_shapes=(3, 3), strides=(2, 2))
             >>> len(attributions)
             2
-=======
-            >>> result = occlusion.get_spatial_attributes(hsi, sliding_window_shapes=(3, 3), baseline=0)
-            >>> result.attributes.shape
-            torch.Size([10, 20, 30])
-
-        Raises:
-            RuntimeError: If the explainer is not initialized.
-            ValueError: If the sliding window shapes or strides are not a tuple of two integers.
-            HSIAttributesError: If an error occurs during the generation of the attributions
->>>>>>> 0c270cdb
         """
         if self._attribution_method is None:
             raise RuntimeError("Occlusion explainer is not initialized, INITIALIZATION ERROR")
 
-        if isinstance(hsi, list):
-            if isinstance(baseline, torch.Tensor) and baseline.ndim == 4:
-                baseline = torch.stack(
-                    [validate_and_transform_baseline(baseline[i], hsi[i]) for i in range(len(hsi))], dim=0
-                )
-            else:
-                baseline = torch.stack(
-                    [validate_and_transform_baseline(baseline, hsi[i]) for i in range(len(hsi))], dim=0
-                )
-            input_tensor = torch.stack([hsi_image.get_image().requires_grad_(True) for hsi_image in hsi], dim=0)
-        else:
-            baseline = validate_and_transform_baseline(baseline, hsi).unsqueeze(0)
-            input_tensor = hsi.get_image().unsqueeze(0).requires_grad_(True)
+        if not isinstance(hsi, list):
+            hsi = [hsi]
+
+        if not isinstance(baseline, list):
+            baseline = [baseline] * len(hsi)
+
+        baseline = torch.stack(
+            [
+                validate_and_transform_baseline(base, hsi_image).to(hsi_image.device)
+                for hsi_image, base in zip(hsi, baseline)
+            ],
+            dim=0,
+        )
+        input_tensor = torch.stack(
+            [hsi_image.get_image().requires_grad_(True).to(hsi_image.device) for hsi_image in hsi], dim=0
+        )
 
         if isinstance(sliding_window_shapes, int):
             sliding_window_shapes = (sliding_window_shapes, sliding_window_shapes)
@@ -288,31 +277,19 @@
             target=target,
             baselines=baseline,
             additional_forward_args=additional_forward_args,
-            perturbations_per_eval=min(perturbations_per_eval, len(hsi) if isinstance(hsi, list) else 1),
+            perturbations_per_eval=min(perturbations_per_eval, len(hsi)),
             show_progress=show_progress,
         )
-<<<<<<< HEAD
-
-        spatial_attributes: HSIAttributes | list[HSIAttributes]
-        if isinstance(hsi, list):
+
+        try:
             spatial_attributes = [
                 HSIAttributes(hsi=hsi_image, attributes=attribution, attribution_method=self.get_name())
                 for hsi_image, attribution in zip(hsi, occlusion_attributions)
             ]
-        else:
-            spatial_attributes = HSIAttributes(
-                hsi=hsi, attributes=occlusion_attributions.squeeze(0), attribution_method=self.get_name()
-            )
-=======
-        occlusion_attributions = occlusion_attributions.squeeze(0)
->>>>>>> 0c270cdb
-
-        try:
-            attributes = HSIAttributes(hsi=hsi, attributes=occlusion_attributions, attribution_method=self.get_name())
         except Exception as e:
-            raise AttributeError(f"Error in generating Occlusion attributions: {e}") from e
-
-        return attributes
+            raise HSIAttributesError(f"Error in generating Occlusion attributions: {e}") from e
+
+        return spatial_attributes[0] if len(spatial_attributes) == 1 else spatial_attributes
 
     def get_spectral_attributes(
         self,
@@ -320,7 +297,7 @@
         target: list[int] | int | None = None,
         sliding_window_shapes: int | tuple[int] = 1,
         strides: int | tuple[int] = 1,
-        baseline: int | float | torch.Tensor = None,
+        baseline: int | float | torch.Tensor | list[int | float | torch.Tensor] = None,
         additional_forward_args: Any = None,
         perturbations_per_eval: int = 1,
         show_progress: bool = False,
@@ -341,12 +318,15 @@
             strides (int | tuple[int], optional): The stride of the sliding window for the spectral dimension.
                 Defaults to 1. Simply put, the stride is the number of pixels by which the sliding window is moved
                 in spectral dimension.
-            baseline (int | float | torch.Tensor, optional): Baselines define reference value which replaces each
-                feature when occluded is computed and can be provided as:
+            baseline (int | float | torch.Tensor | list[int | float | torch.Tensor], optional): Baselines define
+                reference value which replaces each feature when occluded is computed and can be provided as:
                     - integer or float representing a constant value used as the baseline for all input pixels.
                     - tensor with the same shape as the input tensor, providing a baseline for each input pixel.
                         if the input is a list of HSI objects, the baseline can be a tensor with the same shape as
                         the input tensor for each HSI object.
+                    - list of integers, floats or tensors with the same shape as the input tensor, providing a baseline
+                      for each input pixel. If the input is a list of HSI objects, the baseline can be a list of
+                      tensors with the same shape as the input tensor for each HSI object. Defaults to None.
             additional_forward_args (Any, optional): If the forward function requires additional arguments other than
                 the inputs for which attributions should not be computed, this argument can be provided.
                 It must be either a single additional argument of a Tensor or arbitrary (non-tuple) type or a tuple
@@ -365,42 +345,39 @@
         Returns:
             HSIAttributes: An object containing the computed spectral attributions.
 
+        Raises:
+            RuntimeError: If the explainer is not initialized.
+            ValueError: If the sliding window shapes or strides are not a tuple of a single integer.
+            TypeError: If the sliding window shapes or strides are not a single integer.
+            HSIAttributesError: If an error occurs during the generation of the attributions
+
         Example:
             >>> occlusion = Occlusion(explainable_model)
-<<<<<<< HEAD
             >>> hsi = HSI(image=torch.ones((10, 240, 240)), wavelengths=torch.arange(10))
             >>> attributions = occlusion.get_spectral_attributes(hsi, baseline=0, sliding_window_shapes=3, strides=1)
             >>> attributions = occlusion.get_spectral_attributes([hsi, hsi], baseline=0, sliding_window_shapes=3, strides=2)
             >>> len(attributions)
             2
-=======
-            >>> result = occlusion.get_spectral_attributes(hsi, sliding_window_shapes=3, baseline=0)
-            >>> result.attributes.shape
-            torch.Size([10, 20, 30])
-
-        Raises:
-            RuntimeError: If the explainer is not initialized.
-            ValueError: If the sliding window shapes or strides are not a tuple of a single integer.
-            TypeError: If the sliding window shapes or strides are not a single integer.
-            HSIAttributesError: If an error occurs during the generation of the attributions
->>>>>>> 0c270cdb
         """
         if self._attribution_method is None:
             raise RuntimeError("Occlusion explainer is not initialized, INITIALIZATION ERROR")
 
-        if isinstance(hsi, list):
-            if isinstance(baseline, torch.Tensor) and baseline.ndim == 4:
-                baseline = torch.stack(
-                    [validate_and_transform_baseline(baseline[i], hsi[i]) for i in range(len(hsi))], dim=0
-                )
-            else:
-                baseline = torch.stack(
-                    [validate_and_transform_baseline(baseline, hsi[i]) for i in range(len(hsi))], dim=0
-                )
-            input_tensor = torch.stack([hsi_image.get_image().requires_grad_(True) for hsi_image in hsi], dim=0)
-        else:
-            baseline = validate_and_transform_baseline(baseline, hsi).unsqueeze(0)
-            input_tensor = hsi.get_image().unsqueeze(0).requires_grad_(True)
+        if not isinstance(hsi, list):
+            hsi = [hsi]
+
+        if not isinstance(baseline, list):
+            baseline = [baseline] * len(hsi)
+
+        baseline = torch.stack(
+            [
+                validate_and_transform_baseline(base, hsi_image).to(hsi_image.device)
+                for hsi_image, base in zip(hsi, baseline)
+            ],
+            dim=0,
+        )
+        input_tensor = torch.stack(
+            [hsi_image.get_image().requires_grad_(True).to(hsi_image.device) for hsi_image in hsi], dim=0
+        )
 
         if isinstance(sliding_window_shapes, tuple):
             if len(sliding_window_shapes) != 1:
@@ -437,27 +414,16 @@
             target=target,
             baselines=baseline,
             additional_forward_args=additional_forward_args,
-            perturbations_per_eval=min(perturbations_per_eval, len(hsi) if isinstance(hsi, list) else 1),
+            perturbations_per_eval=min(perturbations_per_eval, len(hsi)),
             show_progress=show_progress,
         )
-<<<<<<< HEAD
-
-        spectral_attributes: HSIAttributes | list[HSIAttributes]
-        if isinstance(hsi, list):
+
+        try:
             spectral_attributes = [
                 HSIAttributes(hsi=hsi_image, attributes=attribution, attribution_method=self.get_name())
                 for hsi_image, attribution in zip(hsi, occlusion_attributions)
             ]
-        else:
-            spectral_attributes = HSIAttributes(
-                hsi=hsi, attributes=occlusion_attributions.squeeze(0), attribution_method=self.get_name()
-            )
-=======
-        occlusion_attributions = occlusion_attributions.squeeze(0)
-        try:
-            attributes = HSIAttributes(hsi=hsi, attributes=occlusion_attributions, attribution_method=self.get_name())
         except Exception as e:
-            raise AttributeError(f"Error in generating Occlusion attributions: {e}") from e
->>>>>>> 0c270cdb
-
-        return attributes+            raise HSIAttributesError(f"Error in generating Occlusion attributions: {e}") from e
+
+        return spectral_attributes[0] if len(spectral_attributes) == 1 else spectral_attributes