--- conflicted
+++ resolved
@@ -7,58 +7,17 @@
 from matplotlib.figure import Figure
 from captum.attr import visualization as viz
 
-<<<<<<< HEAD
-from meteors.attr import ImageLimeSpatialAttributes, ImageLimeSpectralAttributes
-
-
-def visualize_spatial_attributes(  # noqa: C901
-    spatial_attributes: ImageLimeSpatialAttributes, use_pyplot: bool = False
-=======
-from meteors import (
-    HSI,
-    HSIAttributes,
-    HSISpectralAttributes,
-    HSISpatialAttributes,
-)
-
-
-def visualize_hsi(hsi: HSI | HSIAttributes, ax: Axes | None) -> Axes:
-    """Visualizes an LIME hsi object on the given axes.
-
-    Parameters:
-        hsi (HSI | HSIAttributes): The HSI object to visualize.
-        ax (matplotlib.axes.Axes | None): The axes on which the image will be plotted.
-            If None, the current axes will be used.
-
-    Returns:
-        matplotlib.figure.Figure | None:
-            If use_pyplot is False, returns the figure and axes objects.
-            If use_pyplot is True, returns None.
-    """
-    if isinstance(hsi, HSIAttributes):
-        hsi = hsi.hsi
-
-    rgb = hsi.get_rgb_image(output_channel_axis=2)
-    ax = ax or plt.gca()
-    ax.imshow(rgb)
-
-    return ax
+from meteors.attr import HSISpectralAttributes, HSISpatialAttributes
 
 
 def visualize_spatial_attributes(  # noqa: C901
     spatial_attributes: HSISpatialAttributes, use_pyplot: bool = False
->>>>>>> be627e4a
 ) -> tuple[Figure, Axes] | None:
     """Visualizes the spatial attributes of an hsi using Lime attribution.
 
     Args:
-<<<<<<< HEAD
-        spatial_attributes (ImageLimeSpatialAttributes):
+        spatial_attributes (HSISpatialAttributes):
             The spatial attributes of the image object to visualize.
-=======
-        spatial_attributes (HSISpatialAttributes):
-            The spatial attributes of the hsi object to visualize.
->>>>>>> be627e4a
         use_pyplot (bool, optional):
             Whether to use pyplot for visualization. Defaults to False.
 
@@ -97,11 +56,7 @@
 
 
 def visualize_spectral_attributes(
-<<<<<<< HEAD
-    spectral_attributes: ImageLimeSpectralAttributes | list[ImageLimeSpectralAttributes],
-=======
     spectral_attributes: HSISpectralAttributes | list[HSISpectralAttributes],
->>>>>>> be627e4a
     use_pyplot: bool = False,
     color_palette: list[str] | None = None,
     show_not_included: bool = True,
@@ -109,13 +64,8 @@
     """Visualizes the spectral attributes of an hsi object or a list of hsi objects.
 
     Args:
-<<<<<<< HEAD
-        spectral_attributes (ImageLimeSpectralAttributes | list[ImageLimeSpectralAttributes]):
+        spectral_attributes (HSISpectralAttributes | list[HSISpectralAttributes]):
             The spectral attributes of the image object to visualize.
-=======
-        spectral_attributes (HSISpectralAttributes | list[HSISpectralAttributes]):
-            The spectral attributes of the imhsiage object to visualize.
->>>>>>> be627e4a
         use_pyplot (bool, optional):
             If True, displays the visualization using pyplot.
             If False, returns the figure and axes objects. Defaults to False.
@@ -135,11 +85,7 @@
     """
     band_names = (
         spectral_attributes.band_names
-<<<<<<< HEAD
-        if isinstance(spectral_attributes, ImageLimeSpectralAttributes)
-=======
         if isinstance(spectral_attributes, HSISpectralAttributes)
->>>>>>> be627e4a
         else spectral_attributes[0].band_names
     )
 
@@ -170,23 +116,14 @@
 
 
 def validate_consistent_band_and_wavelengths(
-<<<<<<< HEAD
-    band_names: dict[str, int], wavelengths: torch.Tensor, spectral_attributes: list[ImageLimeSpectralAttributes]
-=======
     band_names: dict[str, int], wavelengths: torch.Tensor, spectral_attributes: list[HSISpectralAttributes]
->>>>>>> be627e4a
 ) -> None:
     """Validates that all spectral attributes have consistent band names and wavelengths.
 
     Args:
         band_names (dict[str, int]): A dictionary mapping band names to their indices.
-<<<<<<< HEAD
         wavelengths (torch.Tensor): A tensor containing the wavelengths of the image.
-        spectral_attributes (list[ImageLimeSpectralAttributes]): A list of spectral attributes.
-=======
-        wavelengths (torch.Tensor): A tensor containing the wavelengths of the hsi.
         spectral_attributes (list[HSISpectralAttributes]): A list of spectral attributes.
->>>>>>> be627e4a
 
     Raises:
         ValueError: If the band names or wavelengths of any spectral attribute are inconsistent.
@@ -219,11 +156,7 @@
 
 
 def visualize_spectral_attributes_by_waveband(
-<<<<<<< HEAD
-    spectral_attributes: ImageLimeSpectralAttributes | list[ImageLimeSpectralAttributes],
-=======
     spectral_attributes: HSISpectralAttributes | list[HSISpectralAttributes],
->>>>>>> be627e4a
     ax: Axes | None,
     color_palette: list[str] | None = None,
     show_not_included: bool = True,
@@ -231,11 +164,7 @@
     """Visualizes spectral attributes by waveband.
 
     Args:
-<<<<<<< HEAD
-        spectral_attributes (ImageLimeSpectralAttributes | list[ImageLimeSpectralAttributes]):
-=======
         spectral_attributes (HSISpectralAttributes | list[HSISpectralAttributes]):
->>>>>>> be627e4a
             The spectral attributes to visualize.
         ax (Axes | None): The matplotlib axes to plot the visualization on.
             If None, a new axes will be created.
@@ -247,16 +176,6 @@
     Returns:
         Axes: The matplotlib axes object containing the visualization.
     """
-<<<<<<< HEAD
-    if isinstance(spectral_attributes, ImageLimeSpectralAttributes):
-        spectral_attributes = [spectral_attributes]
-    if not (
-        isinstance(spectral_attributes, list)
-        and all(isinstance(attr, ImageLimeSpectralAttributes) for attr in spectral_attributes)
-    ):
-        raise ValueError(
-            "spectral_attributes must be an ImageLimeSpectralAttributes object or a list of ImageLimeSpectralAttributes objects."
-=======
     if isinstance(spectral_attributes, HSISpectralAttributes):
         spectral_attributes = [spectral_attributes]
     if not (
@@ -265,7 +184,6 @@
     ):
         raise ValueError(
             "spectral_attributes must be an HSISpectralAttributes object or a list of HSISpectralAttributes objects."
->>>>>>> be627e4a
         )
 
     aggregate_results = False if len(spectral_attributes) == 1 else True
@@ -335,11 +253,7 @@
 
 
 def visualize_spectral_attributes_by_magnitude(
-<<<<<<< HEAD
-    spectral_attributes: ImageLimeSpectralAttributes | list[ImageLimeSpectralAttributes],
-=======
     spectral_attributes: HSISpectralAttributes | list[HSISpectralAttributes],
->>>>>>> be627e4a
     ax: Axes | None,
     color_palette: list[str] | None = None,
     annotate_bars: bool = True,
@@ -348,11 +262,7 @@
     """Visualizes the spectral attributes by magnitude.
 
     Args:
-<<<<<<< HEAD
-        spectral_attributes (ImageLimeSpectralAttributes | list[ImageLimeSpectralAttributes]):
-=======
         spectral_attributes (HSISpectralAttributes | list[HSISpectralAttributes]):
->>>>>>> be627e4a
             The spectral attributes to visualize.
         ax (Axes | None): The matplotlib Axes object to plot the visualization on.
             If None, a new Axes object will be created.
@@ -366,16 +276,6 @@
     Returns:
         Axes: The matplotlib Axes object containing the visualization.
     """
-<<<<<<< HEAD
-    if isinstance(spectral_attributes, ImageLimeSpectralAttributes):
-        spectral_attributes = [spectral_attributes]
-    if not (
-        isinstance(spectral_attributes, list)
-        and all(isinstance(attr, ImageLimeSpectralAttributes) for attr in spectral_attributes)
-    ):
-        raise ValueError(
-            "spectral_attributes must be an ImageLimeSpectralAttributes object or a list of ImageLimeSpectralAttributes objects."
-=======
     if isinstance(spectral_attributes, HSISpectralAttributes):
         spectral_attributes = [spectral_attributes]
     if not (
@@ -384,7 +284,6 @@
     ):
         raise ValueError(
             "spectral_attributes must be an HSISpectralAttributes object or a list of HSISpectralAttributes objects."
->>>>>>> be627e4a
         )
 
     aggregate_results = False if len(spectral_attributes) == 1 else True
