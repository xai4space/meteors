from __future__ import annotations
from typing import Callable

import torch
import warnings
import numpy as np
from loguru import logger
import matplotlib.pyplot as plt
import seaborn as sns
from matplotlib.axes import Axes
from matplotlib.colors import LinearSegmentedColormap
from matplotlib.figure import Figure
from captum.attr import visualization as viz
from mpl_toolkits.axes_grid1 import make_axes_locatable

from meteors.attr import HSISpatialAttributes, HSISpectralAttributes, HSIAttributes
from meteors.utils import expand_spectral_mask, aggregate_by_mask

from meteors.attr.attributes import align_band_names_with_mask


def visualize_attributes(
    image_attributes: HSIAttributes, ax: Axes | None = None, use_pyplot: bool = False, title: str | None = None
) -> tuple[Figure, Axes] | Axes | None:
    """Visualizes the attributes of an image on the given axes.

    Parameters:
        image_attributes (HSIAttributes): The image attributes to be visualized.
        ax (Axes | None): The axes to visualize the image on. If None, creates a new figure and axes.
        use_pyplot (bool): If True, uses pyplot to display the image. If False, returns the figure and axes objects.
            if ax is not None, use_pyplot is ignored.
        title (str): The title of the chart. If it equals to None, will be replaced with title "HSI Attributes of {method used for explanations}". Defaults to None

    Returns:
        matplotlib.figure.Figure | matplotlib.axes.Axes | None: The figure and axes objects.
            If use_pyplot is False and ax is None, returns the figure and axes objects.
            If use_pyplot is True and ax is None, returns None, and displays the image using pyplot.
            if ax is not None, returns the axes object.
            If all the attributions are zero, returns None.

    Raises:
        ValueError: If the axes have less than 2 rows and 2 columns
        ValueError: If the axes object is not a list of axes objects
    """
    if image_attributes.hsi.orientation != ("H", "W", "C"):
        logger.info(
            f"The orientation of the image is not (H, W, C): {image_attributes.hsi.orientation}. "
            f"Changing it to (H, W, C) for visualization."
        )
        rotated_attributes_dataclass = image_attributes.change_orientation("HWC", inplace=False)
    else:
        rotated_attributes_dataclass = image_attributes

    rotated_attributes = rotated_attributes_dataclass.attributes.detach().cpu().numpy()
    if np.all(rotated_attributes == 0):
        warnings.warn("All the attributions are zero. There is nothing to visualize.")
        return None

    used_ax = True
    if ax is None:
        used_ax = False
        fig, ax = plt.subplots(2, 2, figsize=(9, 7))

    if not hasattr(ax, "shape"):
        raise ValueError("Provided ax parameter is only one axes object, but it should be a list of axes objects")
    elif len(ax.shape) != 2 or ax.shape[0] < 2 or ax.shape[1] < 2:
        raise ValueError("The axes should have at least 2 rows and 2 columns.")
    else:
        fig = ax.ravel()[0].get_figure()

    ax[0, 0].set_title("Attribution Heatmap")
    ax[0, 0].grid(False)
    ax[0, 0].axis("off")

    if title is None:
        title = f"HSI Attributes of: {rotated_attributes_dataclass.attribution_method}"

    fig.suptitle(title)

    _ = viz.visualize_image_attr(
        rotated_attributes,
        method="heat_map",
        sign="all",
        plt_fig_axis=(fig, ax[0, 0]),
        show_colorbar=True,
        use_pyplot=False,
    )

    ax[0, 1].set_title("Attribution Module Values")
    ax[0, 1].grid(False)
    ax[0, 1].axis("off")

    # Attributions module values
    _ = viz.visualize_image_attr(
        rotated_attributes,
        method="heat_map",
        sign="absolute_value",
        plt_fig_axis=(fig, ax[0, 1]),
        show_colorbar=True,
        use_pyplot=False,
    )

    attr_all = rotated_attributes.sum(axis=(0, 1))
    ax[1, 0].scatter(rotated_attributes_dataclass.hsi.wavelengths, attr_all, c="r")
    ax[1, 0].set_title("Spectral Attribution")
    ax[1, 0].set_xlabel("Wavelength")
    ax[1, 0].set_ylabel("Attribution")
    ax[1, 0].grid(True)

    attr_abs = np.abs(rotated_attributes).sum(axis=(0, 1))
    ax[1, 1].scatter(rotated_attributes_dataclass.hsi.wavelengths, attr_abs, c="b")
    ax[1, 1].set_title("Spectral Attribution Absolute Values")
    ax[1, 1].set_xlabel("Wavelength")
    ax[1, 1].set_ylabel("Attribution Absolute Value")
    ax[1, 1].grid(True)

    plt.tight_layout()

    if used_ax:
        return ax

    if use_pyplot:
        plt.show()  # pragma: no cover
        return None  # pragma: no cover

    return fig, ax


def _merge_band_names_segments(band_names: dict[str | tuple[str, ...], int]) -> dict[str, int]:
    """Merges the band names with multiple segments into a single band name.

    Args:
        band_names (dict[str | tuple[str, ...], int]): A dictionary mapping band names to segment IDs.

    Returns:
        dict[str, int]: A dictionary mapping band names to segment IDs.
    """

    # simplify bands with multiple segments
    segments_to_be_updated = []

    for label in band_names.keys():
        if isinstance(label, tuple) or isinstance(label, list):
            new_key = ",".join(label)
            segments_to_be_updated.append((label, new_key))

    # update the dict
    for old_key, new_key in segments_to_be_updated:
        band_names[new_key] = band_names.pop(old_key)

    return band_names  # type: ignore


def visualize_spatial_attributes(
    spatial_attributes: HSISpatialAttributes,
    ax: Axes | None = None,
    use_pyplot: bool = False,
    title: str | None = None,
) -> tuple[Figure, Axes] | Axes | None:
    """Visualizes the spatial attributes of an hsi using Lime attribution.

    Args:
        spatial_attributes (HSISpatialAttributes):
            The spatial attributes of the image object to visualize.
        ax (Axes | None, optional):
            The axes object to plot the visualization on. If None, a new axes will be created.
        use_pyplot (bool, optional):
            Whether to use pyplot for visualization. Defaults to False.
        title (str, optional): The title of the plot. If None will be set to "Spatial Attributes Visualization", Defaults to None.

    Returns:
        tuple[matplotlib.figure.Figure, matplotlib.axes.Axes] | matplotlib.axes.Axes | None:
            If ax is not None, returns the axes object.
            If use_pyplot is True, returns None.
            If use_pyplot is False, returns the figure and axes objects.

    Raises:
        ValueError: If the axes have less 3 rows or 3 columns with mask
        ValueError: If the axes have less 2 rows or 2 columns without mask
        ValueError: If the axes is a 2d object not 1d
        ValueError: If the axes object is not a list of axes objects
    """
    mask_enabled = True if spatial_attributes.mask is not None else False
    use_ax = True
    if ax is None:
        use_ax = False
        fig, ax = plt.subplots(1, 3 if mask_enabled else 2, figsize=(15, 5) if mask_enabled else (10, 4))

    if not hasattr(ax, "shape"):
        raise ValueError("Provided as is one axes object, but it should be a list of axes objects")
    elif len(ax.shape) == 1:
        if mask_enabled and ax.shape[0] < 3:
            raise ValueError("The axes should have at least 3 rows or 3 columns")
        elif not mask_enabled and ax.shape[0] < 2:
            raise ValueError("The axes should have at least 2 rows or 2 columns")
        fig = ax[0].get_figure()
    elif len(ax.shape) != 1:
        raise ValueError("The axes are 2d please provide 1d axes")

    if title is None:
        title = "Spatial Attributes Visualization"

    fig.suptitle(title)

    spatial_attributes = spatial_attributes.change_orientation("HWC", inplace=False)

    if mask_enabled:
        mask = spatial_attributes.segmentation_mask.detach().cpu()

        group_names = mask.unique().tolist()
        colors = sns.color_palette("hsv", len(group_names))
        color_map = dict(zip(group_names, colors))

        for unique in group_names:
            segment_indices = torch.argwhere(mask == unique)

            y_center, x_center = segment_indices.numpy().mean(axis=0).astype(int)
            ax[1].text(x_center, y_center, str(unique), color=color_map[unique], fontsize=8, ha="center", va="center")
            ax[2].text(x_center, y_center, str(unique), color=color_map[unique], fontsize=8, ha="center", va="center")

        ax[2].imshow(mask.numpy() / mask.max(), cmap="gray")
        ax[2].set_title("Mask")
        ax[2].grid(False)
        ax[2].axis("off")

    ax[0].imshow(spatial_attributes.hsi.get_rgb_image(output_channel_axis=2).detach().cpu())
    ax[0].set_title("Original image")
    ax[0].grid(False)
    ax[0].axis("off")

    attrs = spatial_attributes.flattened_attributes.detach().cpu().unsqueeze(-1).numpy()
    if np.all(attrs == 0):
        logger.warning("All spatial attributes are zero.")
        cmap = LinearSegmentedColormap.from_list("RdWhGn", ["red", "white", "green"])
        heat_map = ax[1].imshow(attrs.sum(axis=-1), cmap=cmap, vmin=-1, vmax=1)

        axis_separator = make_axes_locatable(ax[1])
        colorbar_axis = axis_separator.append_axes("bottom", size="5%", pad=0.1)
        fig.colorbar(heat_map, orientation="horizontal", cax=colorbar_axis)
    else:
        viz.visualize_image_attr(
            attrs,
            method="heat_map",
            sign="all",
            plt_fig_axis=(fig, ax[1]),
            show_colorbar=True,
            use_pyplot=False,
        )
    ax[1].set_title("Attribution Map")
    ax[1].axis("off")

    if use_ax:
        return ax

    if use_pyplot:
        plt.show()  # pragma: no cover
        return None  # pragma: no cover
    else:
        return fig, ax


def visualize_spectral_attributes(
    spectral_attributes: HSISpectralAttributes | list[HSISpectralAttributes],
    ax: Axes | None = None,
    use_pyplot: bool = False,
    color_palette: list[str] | None = None,
    show_not_included: bool = True,
    title: str | None = None,
) -> tuple[Figure, Axes] | Axes | None:
    """Visualizes the spectral attributes of an hsi object or a list of hsi objects.

    Args:
        spectral_attributes (HSISpectralAttributes | list[HSISpectralAttributes]):
            The spectral attributes of the image object to visualize.
        ax (Axes | None, optional):
            The axes object to plot the visualization on. If None, a new axes will be created.
        use_pyplot (bool, optional):
            If ax is not None, use_pyplot is ignored.
            If True, displays the visualization using pyplot.
            If False, returns the figure and axes objects. Defaults to False.
        color_palette (list[str] | None, optional):
            The color palette to use for visualizing different spectral bands.
            If None, a default color palette is used.
            Defaults to None.
        show_not_included (bool, optional):
            If True, includes the spectral bands that are not included in the visualization.
            If False, only includes the spectral bands that are included in the visualization.
            Defaults to True.
        title (str, optional): The title of the plot. If None, the title will be set to "Spectral Attributes Visualization". Defaults to None.

    Returns:
        tuple[matplotlib.figure.Figure, matplotlib.axes.Axes] | matplotlib.axes.Axes | None:
            If ax is not None, returns the axes object.
            If use_pyplot is True, returns None.
            If use_pyplot is False, returns the figure and axes objects.

    Raises:
        ValueError: If ax is provided as a single axes object and not a list of axes objects.
        ValueError: If agg is True and the axes have less than 3 rows or 3 columns.
        ValueError: If agg is False and the axes have less than 2 rows or 2 columns.
    """
    agg = True if isinstance(spectral_attributes, list) else False
    band_names = spectral_attributes[0].band_names if agg else spectral_attributes.band_names  # type: ignore

    if title is None:
        title = "Spectral Attributes Visualization"

    color_palette = color_palette or sns.color_palette("hsv", len(band_names.keys()))

    use_ax = True
    if ax is None:
        use_ax = False
        fig, ax = plt.subplots(1, 3 if agg else 2, figsize=(15, 5))
    else:
        if isinstance(ax, np.ndarray):
            fig = ax.ravel()[0].get_figure()
        else:
            fig = ax.get_figure()
    fig.suptitle(title)

    if not hasattr(ax, "shape"):
        raise ValueError("Provided as is one axes object, but it should be a list of axes objects")
    if agg and (len(ax.shape) != 1 or ax.shape[0] < 3):
        raise ValueError("The axes should have at least 3 rows or 3 columns if agg is True")
    if not agg and (len(ax.shape) != 1 or ax.shape[0] < 2):
        raise ValueError("The axes should have at least 2 rows or 2 columns if agg is False")

    visualize_spectral_attributes_by_waveband(
        spectral_attributes,
        ax[0],
        color_palette=color_palette,
        show_not_included=show_not_included,
        show_legend=False,
    )

    visualize_spectral_attributes_by_magnitude(
        spectral_attributes,
        ax[1],
        color_palette=color_palette,
        show_not_included=show_not_included,
    )

    if agg:
        scores = [attr.score for attr in spectral_attributes]  # type: ignore
        mean_score = sum(scores) / len(scores)  # type: ignore
        ax[2].hist(scores, bins=50, color="steelblue", alpha=0.7)
        ax[2].axvline(mean_score, color="darkred", linestyle="dashed")

        ax[2].set_title("Distribution of Score Values")
        ax[2].set_xlabel("Score")
        ax[2].set_ylabel("Frequency")

    if use_ax:
        return ax

    if use_pyplot:
        plt.show()  # pragma: no cover
        return None  # pragma: no cover

    return fig, ax


def validate_consistent_band_and_wavelengths(
    band_names: dict[str | tuple[str, ...], int],
    wavelengths: torch.Tensor,
    spectral_attributes: list[HSISpectralAttributes],
) -> None:
    """Validates that all spectral attributes have consistent band names and wavelengths.

    Args:
        band_names (dict[str | tuple[str, ...], int]): A dictionary mapping band names to their indices.
        wavelengths (torch.Tensor): A tensor containing the wavelengths of the hsi.
        spectral_attributes (list[HSISpectralAttributes]): A list of spectral attributes.

    Raises:
        ValueError: If the band names or wavelengths of any spectral attribute are inconsistent.
    """
    for attr in spectral_attributes:
        if band_names != attr.band_names:
            raise ValueError("Band names are inconsistent among spectral attributes.")
        if not torch.equal(wavelengths, attr.hsi.wavelengths):
            raise ValueError("Wavelengths are inconsistent among spectral attributes.")


def setup_visualization(ax: Axes | None, title: str, xlabel: str, ylabel: str) -> Axes:
    """Set up the visualization by configuring the axes with the provided title, xlabel, and ylabel.

    Parameters:
        ax (Axes | None): The axes object to be configured. If None, the current axes will be used.
        title (str): The title of the plot.
        xlabel (str): The label for the x-axis.
        ylabel (str): The label for the y-axis.

    Returns:
        Axes: The configured axes object.
    """
    if ax is None:
        ax = plt.gca()
    ax.set_title(title)
    ax.set_xlabel(xlabel)
    ax.set_ylabel(ylabel)
    return ax


def visualize_spectral_attributes_by_waveband(
    spectral_attributes: HSISpectralAttributes | list[HSISpectralAttributes],
    ax: Axes | None,
    color_palette: list[str] | None = None,
    show_not_included: bool = True,
    show_legend: bool = True,
) -> Axes:
    """Visualizes spectral attributes by waveband.

    Args:
        spectral_attributes (HSISpectralAttributes | list[HSISpectralAttributes]):
            The spectral attributes to visualize.
        ax (Axes | None): The matplotlib axes to plot the visualization on.
            If None, a new axes will be created.
        color_palette (list[str] | None): The color palette to use for plotting.
            If None, a default color palette will be used.
        show_not_included (bool): Whether to show the "not_included" band in the visualization.
            Default is True.
        show_legend (bool): Whether to show the legend in the visualization.

    Returns:
        Axes: The matplotlib axes object containing the visualization.
    Raises:
        TypeError: If the spectral attributes are not an HSISpectralAttributes object or a list of HSISpectralAttributes objects.
    """
    if isinstance(spectral_attributes, HSISpectralAttributes):
        spectral_attributes = [spectral_attributes]
    if not (
        isinstance(spectral_attributes, list)
        and all(isinstance(attr, HSISpectralAttributes) for attr in spectral_attributes)
    ):
        raise TypeError(
            "spectral_attributes parameter must be an HSISpectralAttributes object or a list of HSISpectralAttributes objects."
        )

    aggregate_results = False if len(spectral_attributes) == 1 else True
    band_names = dict(spectral_attributes[0].band_names)
    wavelengths = spectral_attributes[0].hsi.wavelengths
    validate_consistent_band_and_wavelengths(band_names, wavelengths, spectral_attributes)

    ax = setup_visualization(ax, "Attributions by Waveband", "Wavelength (nm)", "Correlation with Output")

    if not show_not_included and band_names.get("not_included") is not None:
        band_names.pop("not_included")

    band_names = _merge_band_names_segments(band_names)  # type: ignore

    if color_palette is None:
        color_palette = sns.color_palette("hsv", len(band_names.keys()))

    band_mask = spectral_attributes[0].band_mask.detach().cpu()
    attribution_map = torch.stack([attr.flattened_attributes.detach().cpu() for attr in spectral_attributes])

    for idx, (band_name, segment_id) in enumerate(band_names.items()):
        current_wavelengths = wavelengths[band_mask == segment_id]
        current_attribution_map = attribution_map[:, band_mask == segment_id]

        current_mean = current_attribution_map.numpy().mean(axis=0)
        if aggregate_results:
            lolims = current_attribution_map.numpy().min(axis=0)
            uplims = current_attribution_map.numpy().max(axis=0)

            ax.errorbar(
                current_wavelengths.numpy(),
                current_mean,
                yerr=[current_mean - lolims, uplims - current_mean],
                label=band_name,
                color=color_palette[idx],
                linestyle="--",
                marker="o",
                markersize=5,
            )
        else:
            ax.scatter(
                current_wavelengths.numpy(),
                current_mean,
                label=band_name,
                color=color_palette[idx],
            )

    if show_legend:
        ax.legend(title="SuperBand")

    return ax


def calculate_average_magnitudes(
    band_names: dict[str | tuple[str, ...], int], band_mask: torch.Tensor, attribution_map: torch.Tensor
) -> torch.Tensor:
    """Calculates the average magnitudes for each segment ID in the attribution map.

    Args:
        band_names (dict[str | tuple[str, ...], int]): A dictionary mapping band names to segment IDs.
        band_mask (torch.Tensor): A tensor representing the spectral band mask.
        attribution_map (torch.Tensor): A tensor representing the attribution map.

    Returns:
        list[torch.Tensor]:
            2D tensor containing the average magnitudes for each segment ID.
    """
    avg_magnitudes = []
    for segment_id in band_names.values():
        band = attribution_map[:, band_mask == segment_id]
        if band.numel() != 0:
            avg_magnitude = band.mean(dim=1)
            avg_magnitudes.append(avg_magnitude)
        else:
            avg_magnitudes.append(torch.tensor([0]))
    return torch.stack(avg_magnitudes, dim=-1).squeeze(0)


def visualize_spectral_attributes_by_magnitude(
    spectral_attributes: HSISpectralAttributes | list[HSISpectralAttributes],
    ax: Axes | None,
    color_palette: list[str] | None = None,
    annotate_bars: bool = True,
    show_not_included: bool = True,
) -> Axes:
    """Visualizes the spectral attributes by magnitude.

    Args:
        spectral_attributes (HSISpectralAttributes | list[HSISpectralAttributes]):
            The spectral attributes to visualize.
        ax (Axes | None): The matplotlib Axes object to plot the visualization on.
            If None, a new Axes object will be created.
        color_palette (list[str] | None): The color palette to use for the visualization.
            If None, a default color palette will be used.
        annotate_bars (bool): Whether to annotate the bars with their magnitudes.
            Defaults to True.
        show_not_included (bool): Whether to show the 'not_included' band in the visualization.
            Defaults to True.

    Returns:
        Axes: The matplotlib Axes object containing the visualization.
    Raises:
        TypeError: If the spectral attributes are not an HSISpectralAttributes object or a list of HSISpectralAttributes objects.
    """
    if isinstance(spectral_attributes, HSISpectralAttributes):
        spectral_attributes = [spectral_attributes]
    if not (
        isinstance(spectral_attributes, list)
        and all(isinstance(attr, HSISpectralAttributes) for attr in spectral_attributes)
    ):
        raise TypeError(
            "spectral_attributes parameter must be an HSISpectralAttributes object or a list of HSISpectralAttributes objects."
        )

    aggregate_results = False if len(spectral_attributes) == 1 else True
    band_names = dict(spectral_attributes[0].band_names)
    wavelengths = spectral_attributes[0].hsi.wavelengths
    validate_consistent_band_and_wavelengths(band_names, wavelengths, spectral_attributes)

    ax = setup_visualization(ax, "Attributions by Magnitude", "Group", "Average Attribution Magnitude")
    ax.tick_params(axis="x", rotation=45)

    band_names = _merge_band_names_segments(band_names)  # type: ignore
    labels = list(band_names.keys())

    if not show_not_included and band_names.get("not_included") is not None:
        band_names.pop("not_included")
        labels = list(band_names.keys())

    if color_palette is None:
        color_palette = sns.color_palette("hsv", len(band_names.keys()))

<<<<<<< HEAD
    band_mask = spectral_attributes[0].band_mask.cpu()
    attribution_map = torch.stack([attr.flattened_attributes.cpu() for attr in spectral_attributes])
    avg_magnitudes = calculate_average_magnitudes(band_names, band_mask, attribution_map)  # type: ignore
=======
    band_mask = spectral_attributes[0].band_mask.detach().cpu()
    attribution_map = torch.stack([attr.flattened_attributes.detach().cpu() for attr in spectral_attributes])
    avg_magnitudes = calculate_average_magnitudes(band_names, band_mask, attribution_map)
>>>>>>> bd136848

    if aggregate_results:
        boxplot = ax.boxplot(avg_magnitudes, labels=labels, patch_artist=True)
        for patch, color in zip(boxplot["boxes"], color_palette):
            patch.set_facecolor(color)

    else:
        bars = ax.bar(labels, avg_magnitudes, color=color_palette)
        if annotate_bars:
            for bar in bars:
                height = bar.get_height()
                ax.annotate(
                    f"{height:.2f}",
                    xy=(bar.get_x() + bar.get_width() / 2, height),
                    xytext=(0, 3),  # 3 points vertical offset
                    textcoords="offset points",
                    ha="center",
                    va="bottom",
                )
    return ax


def visualize_spatial_aggregated_attributes(
    attributes: HSIAttributes,
    aggregated_mask: torch.Tensor | np.ndarray,
    ax: Axes | None = None,
    use_pyplot: bool = False,
    aggregate_func: Callable[[torch.Tensor], torch.Tensor] = torch.mean,
    title: str | None = None,
) -> tuple[Figure, Axes] | Axes | None:
    """Visualizes the spatial attributes of an hsi object aggregated by a custom mask.

    Args:
        attributes (HSIAttributes): The spatial attributes of the hsi object to visualize.
        aggregated_mask (torch.Tensor | np.ndarray): The mask used to aggregate the spatial attributes.
        ax (Axes | None, optional): The axes object to plot the visualization on. If None, a new axes will be created.
        use_pyplot (bool, optional): If True, displays the visualization using pyplot.
            If ax is not None, use_pyplot is ignored.
            If False, returns the figure and axes objects. Defaults to False.
        aggregate_func (Callable[[torch.Tensor], torch.Tensor], optional): The aggregation function to be applied.
            The function should take a tensor as input and return a tensor as output.
            We recommend using torch functions. Defaults to torch.mean.
        title (str, optional): The title of the plot. If None will be replaced with "Spatial Attributes Visualization Aggregated". Defaults to None.

    Raises:
        ShapeMismatchError: If the shape of the aggregated mask does not match the shape of the spatial attributes.

    Returns:
        tuple[Figure, Axes] | Axes | None: If ax is not None, returns the axes object.
            If use_pyplot is True, returns None. If use_pyplot is False, returns the figure and axes objects.
    """
    if isinstance(aggregated_mask, np.ndarray):
        aggregated_mask = torch.from_numpy(aggregated_mask)

    if aggregated_mask.shape != attributes.hsi.image.shape:
        aggregated_mask = aggregated_mask.expand_as(attributes.attributes)

    if title is None:
        title = "Spatial Attributes Visualization Aggregated"

    new_attrs = aggregate_by_mask(attributes.attributes, aggregated_mask, aggregate_func)

    new_spatial_attributes = HSISpatialAttributes(
        hsi=attributes.hsi,
        attributes=new_attrs,
        mask=aggregated_mask,
        score=attributes.score,
    )

    out = visualize_spatial_attributes(new_spatial_attributes, ax=ax, use_pyplot=False, title=title)  # type: ignore
    if ax is not None:
        return out

    fig, ax = out  # type: ignore
    fig.suptitle(title)

    if use_pyplot:
        plt.show()  # pragma: no cover
        return None  # pragma: no cover

    return fig, ax


def visualize_spectral_aggregated_attributes(
    attributes: HSIAttributes | list[HSIAttributes],
    band_names: dict[str | tuple[str, ...], int],
    band_mask: torch.Tensor | np.ndarray,
    ax: Axes | None = None,
    use_pyplot: bool = False,
    color_palette: list[str] | None = None,
    show_not_included: bool = True,
    aggregate_func: Callable[[torch.Tensor], torch.Tensor] = torch.mean,
    title: str | None = None,
) -> tuple[Figure, Axes] | Axes | None:
    """Visualizes the spectral attributes of an hsi object aggregated by a custom band mask.

    Args:
        attributes (HSIAttributes | list[HSIAttributes]): The spectral attributes of the hsi object to visualize.
        band_names (dict[str | tuple[str, ...], int]): A dictionary mapping band names to their indices.
        band_mask (torch.Tensor | np.ndarray): The mask used to aggregate the spectral attributes.
        ax (Axes | None, optional): The axes object to plot the visualization on. If None, a new axes will be created.
        use_pyplot (bool, optional): If True, displays the visualization using pyplot.
            If ax is not None, use_pyplot is ignored. If False, returns the figure and axes objects. Defaults to False.
        color_palette (list[str] | None, optional): The color palette to use for visualizing different spectral bands.
            If None, a default color palette is used. Defaults to None.
        show_not_included (bool, optional): If True, includes the spectral bands that are not included in the visualization.
            If False, only includes the spectral bands that are included in the visualization. Defaults to True.
        aggregate_func (Callable[[torch.Tensor], torch.Tensor], optional): The aggregation function to be applied.
            The function should take a tensor as input and return a tensor as output.
            We recommend using torch functions. Defaults to torch.mean.
        title (str, optional): The title of the plot. If None, "Spectral Attributes Visualization" will be used. Defaults to None.

    Raises:
        ShapeMismatchError: If the shape of the band mask does not match the shape of the spectral attributes.

    Returns:
        tuple[Figure, Axes] | Axes | None: If ax is not None, returns the axes object.
            If use_pyplot is True, returns None. If use_pyplot is False, returns the figure and axes objects
    """
    attributes_example = attributes if isinstance(attributes, HSIAttributes) else attributes[0]
    if isinstance(band_mask, np.ndarray):
        band_mask = torch.from_numpy(band_mask)

    if band_mask.shape != attributes_example.hsi.image.shape:
        band_mask = expand_spectral_mask(attributes_example.hsi, band_mask, repeat_dimensions=True)

    band_names = align_band_names_with_mask(band_names, band_mask)

    new_attrs = aggregate_by_mask(attributes_example.attributes, band_mask, aggregate_func)

    new_spectral_attributes: HSISpectralAttributes | list[HSISpectralAttributes]
    if isinstance(attributes, HSIAttributes):
        new_spectral_attributes = HSISpectralAttributes(
            hsi=attributes.hsi,
            attributes=new_attrs,
            mask=band_mask,
            band_names=band_names,
            score=attributes.score,
        )
    else:
        new_spectral_attributes = [
            HSISpectralAttributes(
                hsi=attr.hsi,
                attributes=new_attrs,
                mask=band_mask,
                band_names=band_names,
                score=attr.score,
            )
            for attr in attributes
        ]

    out = visualize_spectral_attributes(
        new_spectral_attributes,
        ax=ax,
        use_pyplot=False,
        color_palette=color_palette,
        show_not_included=show_not_included,
        title=title,
    )  # type: ignore
    if ax is not None:
        return out

    if use_pyplot:
        plt.show()  # pragma: no cover
        return None  # pragma: no cover

    return out


def visualize_aggregated_attributes(
    attributes: HSIAttributes | list[HSIAttributes],
    mask: torch.Tensor | np.ndarray,
    band_names: dict[str | tuple[str, ...], int] | None = None,
    ax: Axes | None = None,
    use_pyplot: bool = False,
    color_palette: list[str] | None = None,
    show_not_included: bool = True,
    aggregate_func: Callable[[torch.Tensor], torch.Tensor] = torch.mean,
    title: str | None = None,
) -> tuple[Figure, Axes] | Axes | None:
    """Visualizes the aggregated attributes of an hsi object.

    Args:
        attributes (HSIAttributes | list[HSIAttributes]): The attributes of the hsi object to visualize.
        mask (torch.Tensor | np.ndarray): The mask used to aggregate the attributes.
        band_names (dict[str | tuple[str, ...], int] | None, optional): A dictionary mapping band names to their indices.
            If None, the visualization will be spatially aggregated. Defaults to None.
        ax (Axes | None, optional): The axes object to plot the visualization on. If None, a new axes will be created.
        use_pyplot (bool, optional): If True, displays the visualization using pyplot.
            If ax is not None, use_pyplot is ignored. If False, returns the figure and axes objects. Defaults to False.
        color_palette (list[str] | None, optional): The color palette to use for visualizing different spectral bands.
            If None, a default color palette is used. Defaults to None.
        show_not_included (bool, optional): If True, includes the spectral bands that are not included in the visualization.
            If False, only includes the spectral bands that are included in the visualization. Defaults to True.
        aggregate_func (Callable[[torch.Tensor], torch.Tensor], optional): The aggregation function to be applied.
            The function should take a tensor as input and return a tensor as output.
            We recommend using torch functions. Defaults to torch.mean.
        title (str, optional): The title of the plot. If None the default of the underlying figure will be used. Defaults to None.

    Raises:
        ValueError: If the shape of the mask does not match the shape of the attributes.
        AssertionError: If band_names is None and attributes is a list of HSIAttributes objects.

    Returns:
        tuple[Figure, Axes] | Axes | None: If ax is not None, returns the axes object.
            If use_pyplot is True, returns None. If use_pyplot is False, returns the figure and axes objects.
    """
    agg = False if isinstance(attributes, HSIAttributes) else True
    if band_names is None:
        logger.info("Band names not provided. Using Spatial Analysis.")
        assert not agg, "In Spatial Analysis, attributes must be a single HSIAttributes object."
        return visualize_spatial_aggregated_attributes(attributes, mask, ax, use_pyplot, aggregate_func, title=title)  # type: ignore
    else:
        logger.info("Band names provided. Using Spectral Analysis.")
        return visualize_spectral_aggregated_attributes(
            attributes, band_names, mask, ax, use_pyplot, color_palette, show_not_included, aggregate_func, title=title
        )


def visualize_bands_spatial_attributes(
    attributes: HSIAttributes,
    spectral_indexes: list[int] | None = None,
    spectral_wavelengths: list[float] | None = None,
    ax: Axes | None = None,
    use_pyplot: bool = False,
) -> tuple[Figure, Axes] | Axes | None:
    """
    Visualizes the spatial attributes for specific spectral bands, identified either by their indexes
    or wavelengths.

    Args:
        attributes (HSIAttributes): The HSI attributes object containing the spatial attributes to visualize.
        spectral_indexes (list[int] | None, optional): List of spectral band/wavelengths indexes to visualize.
            Takes precedence over spectral_wavelengths if both are provided. Defaults to None.
        spectral_wavelengths (list[float] | None, optional): List of band/wavelengths values to visualize.
            Only used if spectral_indexes is None. Wavelengths must match those in the HSI object.
            Defaults to None.
        ax (Axes | None, optional): Matplotlib axes for plotting. If None, creates new axes.
            Defaults to None.
        use_pyplot (bool, optional): Whether to display the plot using pyplot.
            Ignored if ax is provided. Defaults to False.

    Returns:
        tuple[Figure, Axes] | Axes | None:
            - If ax is provided: returns the modified axes
            - If ax is None and use_pyplot is False: returns (figure, axes)
            - If ax is None and use_pyplot is True: returns None and displays the plot

    Raises:
        ValueError: If some of the provided wavelengths are not present in the HSI object.
    """
    if spectral_indexes is None and spectral_wavelengths is None:
        spectral_indexes = list(range(attributes.hsi.image.shape[attributes.hsi.spectral_axis]))
    elif spectral_indexes is None and spectral_wavelengths is not None:
        try:
            spectral_indexes = [
                (attributes.hsi.wavelengths == w).nonzero(as_tuple=True)[0].item() for w in spectral_wavelengths
            ]
        except RuntimeError as e:
            if "a Tensor with 0 elements cannot be converted to Scalar" in str(e):
                raise ValueError("Some of the provided wavelengths are not present in the HSI object.") from e
            else:
                raise e

    spatial_attributes = attributes.attributes.index_select(
        dim=attributes.hsi.spectral_axis, index=torch.tensor(spectral_indexes)
    ).mean(dim=attributes.hsi.spectral_axis, keepdim=True)
    spatial_attributes_expanded = spatial_attributes.expand_as(attributes.hsi.image)
    assert spatial_attributes_expanded.shape == attributes.hsi.image.shape
    assert torch.equal(
        spatial_attributes_expanded.index_select(dim=attributes.hsi.spectral_axis, index=torch.tensor(0)),
        spatial_attributes,
    )

    spatial_attributes_object = HSISpatialAttributes(
        hsi=attributes.hsi,
        attributes=spatial_attributes_expanded,
        mask=None,
        score=attributes.score,
        attribution_method=attributes.attribution_method,
    )

    return visualize_spatial_attributes(spatial_attributes_object, ax=ax, use_pyplot=use_pyplot)<|MERGE_RESOLUTION|>--- conflicted
+++ resolved
@@ -567,15 +567,9 @@
     if color_palette is None:
         color_palette = sns.color_palette("hsv", len(band_names.keys()))
 
-<<<<<<< HEAD
-    band_mask = spectral_attributes[0].band_mask.cpu()
-    attribution_map = torch.stack([attr.flattened_attributes.cpu() for attr in spectral_attributes])
-    avg_magnitudes = calculate_average_magnitudes(band_names, band_mask, attribution_map)  # type: ignore
-=======
     band_mask = spectral_attributes[0].band_mask.detach().cpu()
     attribution_map = torch.stack([attr.flattened_attributes.detach().cpu() for attr in spectral_attributes])
-    avg_magnitudes = calculate_average_magnitudes(band_names, band_mask, attribution_map)
->>>>>>> bd136848
+    avg_magnitudes = calculate_average_magnitudes(band_names, band_mask, attribution_map)  # type: ignore
 
     if aggregate_results:
         boxplot = ax.boxplot(avg_magnitudes, labels=labels, patch_artist=True)
