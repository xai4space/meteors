from .lime_visualize import (
    visualize_spectral_attributes_by_waveband,
    visualize_spectral_attributes_by_magnitude,
    visualize_spectral_attributes,
    visualize_spatial_attributes,
)
<<<<<<< HEAD

from .hsi_visualize import visualize_hsi

from .attr_visualize import visualize_attributes
=======
from .lime_visualize import (
    visualize_spectral_attributes,
    visualize_spatial_attributes,
    visualize_spatial_aggregated_attributes,
    visualize_spectral_aggregated_attributes,
    visualize_aggregated_attributes,
)
>>>>>>> ad1452b1


__all__ = [
    "visualize_spectral_attributes_by_waveband",
    "visualize_spectral_attributes_by_magnitude",
    "visualize_spectral_attributes",
    "visualize_spatial_attributes",
<<<<<<< HEAD
    "visualize_hsi",
    "visualize_attributes",
]
=======
    "visualize_spatial_aggregated_attributes",
    "visualize_spectral_aggregated_attributes",
    "visualize_aggregated_attributes",
]


def __dir__():
    """IPython tab completion seems to respect this."""
    return __all__ + [
        "__all__",
        "__builtins__",
        "__cached__",
        "__doc__",
        "__file__",
        "__loader__",
        "__name__",
        "__package__",
        "__path__",
        "__spec__",
        "__version__",
    ]
>>>>>>> ad1452b1
<|MERGE_RESOLUTION|>--- conflicted
+++ resolved
@@ -4,20 +4,15 @@
     visualize_spectral_attributes,
     visualize_spatial_attributes,
 )
-<<<<<<< HEAD
 
 from .hsi_visualize import visualize_hsi
 
 from .attr_visualize import visualize_attributes
-=======
 from .lime_visualize import (
-    visualize_spectral_attributes,
-    visualize_spatial_attributes,
     visualize_spatial_aggregated_attributes,
     visualize_spectral_aggregated_attributes,
     visualize_aggregated_attributes,
 )
->>>>>>> ad1452b1
 
 
 __all__ = [
@@ -25,30 +20,9 @@
     "visualize_spectral_attributes_by_magnitude",
     "visualize_spectral_attributes",
     "visualize_spatial_attributes",
-<<<<<<< HEAD
     "visualize_hsi",
     "visualize_attributes",
-]
-=======
     "visualize_spatial_aggregated_attributes",
     "visualize_spectral_aggregated_attributes",
     "visualize_aggregated_attributes",
-]
-
-
-def __dir__():
-    """IPython tab completion seems to respect this."""
-    return __all__ + [
-        "__all__",
-        "__builtins__",
-        "__cached__",
-        "__doc__",
-        "__file__",
-        "__loader__",
-        "__name__",
-        "__package__",
-        "__path__",
-        "__spec__",
-        "__version__",
-    ]
->>>>>>> ad1452b1
+]