[project]
name = "meteors"
version = "0.0.2"
authors = [
  { name="Tymoteusz Kwiecinski", email="tymoteuszkwiecinski@gmail.com" },
]
description = "Explanations of models for Hyperspectral data"
readme = "README.md"
requires-python = ">=3.9"

classifiers = [
  "Development Status :: 2 - Pre-Alpha",
  "Programming Language :: Python :: 3",
  "Programming Language :: Python :: 3.9",
  "Programming Language :: Python :: 3.10",
  "Programming Language :: Python :: 3.11",
  "Programming Language :: Python :: 3.12",
]
dependencies = [
    "captum>=0.7.0",
    "spyndex>=0.6.0",
    "numpy<2.0.0", # From Captum
    "torch>=1.10", # From Captum
    "eval-type-backport",
    "loguru",
    "matplotlib",
    "seaborn",
    "pandas",
    "pydantic",
    "scikit-image",
    "scikit-learn",
    "importlib-resources; python_version < '3.10'",
    "setuptools>=60.0.0",
]

[build-system]
requires = ["hatchling"]
build-backend = "hatchling.build"

[tool.rye]
managed = true
dev-dependencies = [
    "pre-commit>=3.7.1",
    'exceptiongroup>=1.0.0rc8; python_version < "3.11"',
    "pytest>=8.2.2",
    "pytest-cov>=5.0.0",
    "tomli>=2.0.1",
    "codespell>=2.3.0",
    "jupyter>=1.0.0",
    "mike>=2.0.0",
    "mkdocs>=1.0.0",
    "mkdocs-material>=9.0.0",
    "mkdocstrings[python]>=0.25.0",
<<<<<<< HEAD
    "ipykernel>=6.29.5",
    "torchvision>=0.17.2",
=======
    "gitpython>=3.1.43",
>>>>>>> e6e9094c
]

[tool.mypy]
ignore_missing_imports = true
files = ["src"]
plugins = [
  "pydantic.mypy",
]

[tool.codespell]
skip = [
    "examples/*",
    ".github/CODE_OF_CONDUCT.md",
]
ignore-words-list = "hsi,HSI"

[tool.ruff]
line-length = 120
extend-include = ["*.ipynb"]

[tool.ruff.format]
docstring-code-format = true
docstring-code-line-length = 120

[tool.docformatter]
wrap-descriptions = 120
wrap-summaries = 120

[tool.coverage.run]
omit = [
    "src/meteors/lime_base.py",
]

[tool.pytest.ini_options]
addopts = "--cov=src/meteors --cov-report=xml"

[tool.hatch.metadata]
allow-direct-references = true

[tool.hatch.build.targets.wheel]
packages = ["src/meteors"]

[project.urls]
Homepage = "https://github.com/xai4space/meteors/"<|MERGE_RESOLUTION|>--- conflicted
+++ resolved
@@ -51,12 +51,9 @@
     "mkdocs>=1.0.0",
     "mkdocs-material>=9.0.0",
     "mkdocstrings[python]>=0.25.0",
-<<<<<<< HEAD
     "ipykernel>=6.29.5",
     "torchvision>=0.17.2",
-=======
     "gitpython>=3.1.43",
->>>>>>> e6e9094c
 ]
 
 [tool.mypy]
