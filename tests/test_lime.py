--- conflicted
+++ resolved
@@ -1779,143 +1779,7 @@
     assert spatial_attributes.hsi == hsi
     assert torch.equal(spatial_attributes.segmentation_mask, segmentation_mask)
     assert spatial_attributes.score <= 1.0
-<<<<<<< HEAD
-    assert spatial_attributes.attributes.shape == image.image.shape
-
-    # Test added postprocessing
-    postprocessing = agg_segmentation_postprocessing()
-    spatial_attributes = lime.get_spatial_attributes(
-        image,
-        segmentation_mask,
-        target=0,
-        model_segmentation_postprocessing_for_segmentation_problem_type=postprocessing,
-    )
-
-    # Assert the output type and properties
-    assert isinstance(spatial_attributes, mt.ImageSpatialAttributes)
-    assert spatial_attributes.image == image
-    assert torch.equal(spatial_attributes.segmentation_mask, segmentation_mask)
-    assert spatial_attributes.score <= 1.0
-    assert spatial_attributes.attributes.shape == image.image.shape
-
-
-def test_get_spatial_attributes_segmentation():
-    # Create a sample image
-    wavelengths = [400, 450, 500, 550, 600, 650, 700]
-    image = mt.Image(image=torch.randn(len(wavelengths), 10, 10), wavelengths=wavelengths)
-
-    # Dumb model
-    def dumb_model(image: torch.Tensor) -> torch.Tensor:
-        output = torch.zeros_like(image)
-        if len(image.shape) == 3:
-            output[0:2] = 1
-            output[0:2] = 2
-        else:
-            output[:, 0:2] = 1
-            output[:, 0:2] = 2
-        return output
-
-    # Create a sample segmentation mask
-    segmentation_mask = torch.randint(1, 4, (1, 10, 10))
-
-    # Create a sample Lime object
-    lime = mt_lime.Lime(
-        explainable_model=ExplainableModel(dumb_model, "segmentation"), interpretable_model=SkLearnLasso(alpha=0.1)
-    )
-
-    # Get postprocessingagg_segmentation_postprocessing
-    postprocessing = agg_segmentation_postprocessing(classes_numb=3)
-
-    # Call the get_spatial_attributes method
-    spatial_attributes = lime.get_spatial_attributes(
-        image,
-        segmentation_mask,
-        target=0,
-        model_segmentation_postprocessing_for_segmentation_problem_type=postprocessing,
-    )
-
-    # Assert the output type and properties
-    assert isinstance(spatial_attributes, mt.ImageSpatialAttributes)
-    assert spatial_attributes.image == image
-    assert torch.equal(spatial_attributes.segmentation_mask, segmentation_mask)
-    assert spatial_attributes.score <= 1.0
-    assert spatial_attributes.attributes.shape == image.image.shape
-
-    # Test case 1: Different target
-    spatial_attributes = lime.get_spatial_attributes(
-        image,
-        segmentation_mask,
-        target=1,
-        model_segmentation_postprocessing_for_segmentation_problem_type=postprocessing,
-    )
-    assert spatial_attributes.image == image
-    assert torch.equal(spatial_attributes.segmentation_mask, segmentation_mask)
-    assert spatial_attributes.score <= 1.0
-    assert spatial_attributes.attributes.shape == image.image.shape
-
-    # Test case 2: Use slic for segmentation
-    spatial_attributes = lime.get_spatial_attributes(
-        image,
-        segmentation_method="slic",
-        target=0,
-        model_segmentation_postprocessing_for_segmentation_problem_type=postprocessing,
-    )
-
-    # Assert the output type and properties
-    assert isinstance(spatial_attributes, mt.ImageSpatialAttributes)
-    assert spatial_attributes.image == image
-    assert spatial_attributes.segmentation_mask is not None
-    assert spatial_attributes.score <= 1.0
-    assert spatial_attributes.attributes.shape == image.image.shape
-
-    # Test case 3: Use patch for segmentation
-    spatial_attributes = lime.get_spatial_attributes(
-        image,
-        segmentation_method="patch",
-        target=0,
-        patch_size=5,
-        model_segmentation_postprocessing_for_segmentation_problem_type=postprocessing,
-    )
-
-    # Assert the output type and properties
-    assert isinstance(spatial_attributes, mt.ImageSpatialAttributes)
-    assert spatial_attributes.image == image
-    assert spatial_attributes.segmentation_mask is not None
-    assert spatial_attributes.score <= 1.0
-    assert spatial_attributes.attributes.shape == image.image.shape
-
-    # Test case 4: different lime parameters
-    similarity_func = mt_lime_base.get_exp_kernel_similarity_function(distance_mode="cosine", kernel_width=1000)
-    interpretable_model = SkLearnLasso(alpha=0.08)
-    lime = mt_lime.Lime(
-        explainable_model=ExplainableModel(dumb_model, "segmentation"),
-        interpretable_model=interpretable_model,
-        similarity_func=similarity_func,
-    )
-
-    # Call the get_spatial_attributes method
-    spatial_attributes = lime.get_spatial_attributes(
-        image,
-        segmentation_mask,
-        target=0,
-        model_segmentation_postprocessing_for_segmentation_problem_type=postprocessing,
-    )
-
-    # Assert the output type and properties
-    assert isinstance(spatial_attributes, mt.ImageSpatialAttributes)
-    assert spatial_attributes.image == image
-    assert torch.equal(spatial_attributes.segmentation_mask, segmentation_mask)
-    assert spatial_attributes.score <= 1.0
-    assert spatial_attributes.attributes.shape == image.image.shape
-
-    # Test No segmentation postprocessing
-    with pytest.raises(AssertionError):
-        spatial_attributes = lime.get_spatial_attributes(
-            image, segmentation_mask, target=0, model_segmentation_postprocessing_for_segmentation_problem_type=None
-        )
-=======
     assert spatial_attributes.attributes.shape == hsi.image.shape
->>>>>>> 5ad6a59b
 
 
 def test_get_spatial_attributes_classification():
@@ -1991,27 +1855,7 @@
     assert spatial_attributes.hsi == hsi
     assert torch.equal(spatial_attributes.segmentation_mask, segmentation_mask)
     assert spatial_attributes.score <= 1.0
-<<<<<<< HEAD
-    assert spatial_attributes.attributes.shape == image.image.shape
-
-    # Test added postprocessing
-    postprocessing = agg_segmentation_postprocessing()
-    spatial_attributes = lime.get_spatial_attributes(
-        image,
-        segmentation_mask,
-        target=0,
-        model_segmentation_postprocessing_for_segmentation_problem_type=postprocessing,
-    )
-
-    # Assert the output type and properties
-    assert isinstance(spatial_attributes, mt.ImageSpatialAttributes)
-    assert spatial_attributes.image == image
-    assert torch.equal(spatial_attributes.segmentation_mask, segmentation_mask)
-    assert spatial_attributes.score <= 1.0
-    assert spatial_attributes.attributes.shape == image.image.shape
-=======
     assert spatial_attributes.attributes.shape == hsi.image.shape
->>>>>>> 5ad6a59b
 
 
 def test_get_spectral_attributes_regression():
@@ -2106,26 +1950,7 @@
     assert spectral_attributes.band_names is not None
     assert spectral_attributes.score <= 1.0
     assert isinstance(spectral_attributes.score, float)
-<<<<<<< HEAD
-    assert spectral_attributes.attributes.shape == image.image.shape
-
-    # Test added postprocessing
-    postprocessing = agg_segmentation_postprocessing()
-    spectral_attributes = lime.get_spectral_attributes(
-        image, band_mask, target=0, model_segmentation_postprocessing_for_segmentation_problem_type=postprocessing
-    )
-
-    # Assert the output type and properties
-    assert isinstance(spectral_attributes, mt.ImageSpectralAttributes)
-    assert spectral_attributes.image == image
-    assert torch.equal(spectral_attributes.band_mask, band_mask)
-    assert spectral_attributes.band_names is not None
-    assert spectral_attributes.score <= 1.0
-    assert isinstance(spectral_attributes.score, float)
-    assert spectral_attributes.attributes.shape == image.image.shape
-=======
     assert spectral_attributes.attributes.shape == hsi.image.shape
->>>>>>> 5ad6a59b
 
 
 def test_get_spectral_attributes_classification():
@@ -2219,156 +2044,4 @@
     assert spectral_attributes.band_names is not None
     assert spectral_attributes.score <= 1.0
     assert isinstance(spectral_attributes.score, float)
-<<<<<<< HEAD
-    assert spectral_attributes.attributes.shape == image.image.shape
-
-    # Test added postprocessing
-    postprocessing = agg_segmentation_postprocessing()
-    spectral_attributes = lime.get_spectral_attributes(
-        image, band_mask, target=0, model_segmentation_postprocessing_for_segmentation_problem_type=postprocessing
-    )
-
-    # Assert the output type and properties
-    assert isinstance(spectral_attributes, mt.ImageSpectralAttributes)
-    assert spectral_attributes.image == image
-    assert torch.equal(spectral_attributes.band_mask, band_mask)
-    assert spectral_attributes.band_names is not None
-    assert spectral_attributes.score <= 1.0
-    assert isinstance(spectral_attributes.score, float)
-    assert spectral_attributes.attributes.shape == image.image.shape
-
-
-def test_get_spectral_attributes_segmentation():
-    # Create a sample image
-    wavelengths = [400, 450, 500, 550, 600, 650, 700]
-    image = mt.Image(image=torch.randn(len(wavelengths), 10, 10), wavelengths=wavelengths)
-
-    # Dumb model
-    def dumb_model(image: torch.Tensor) -> torch.Tensor:
-        output = torch.zeros_like(image)
-        if len(image.shape) == 3:
-            output[:, 0:5] = 1
-            output[:, 0:5] = 2
-        else:
-            output[:, :, 0:5] = 1
-            output[:, :, 0:5] = 2
-        return output
-
-    # Create a sample band mask
-    band_mask = torch.zeros_like(image.image, dtype=int)
-    band_mask[0] = 1
-    band_mask[1] = 2
-
-    # Create a sample band names dictionary
-    band_names = {"R": 0, "G": 1, "B": 2}
-
-    # Create a sample Lime object
-    lime = mt_lime.Lime(
-        explainable_model=ExplainableModel(dumb_model, "segmentation"), interpretable_model=SkLearnLasso(alpha=0.1)
-    )
-
-    # Get postprocessing
-    postprocessing = agg_segmentation_postprocessing(classes_numb=3)
-
-    # Call the get_spectral_attributes method
-    spectral_attributes = lime.get_spectral_attributes(
-        image,
-        band_mask,
-        band_names=band_names,
-        target=0,
-        model_segmentation_postprocessing_for_segmentation_problem_type=postprocessing,
-    )
-
-    # Assert the output type and properties
-    assert isinstance(spectral_attributes, mt.ImageSpectralAttributes)
-    assert spectral_attributes.image == image
-    assert torch.equal(spectral_attributes.band_mask, band_mask)
-    assert spectral_attributes.band_names == band_names
-    assert spectral_attributes.score <= 1.0
-    assert isinstance(spectral_attributes.score, float)
-    assert spectral_attributes.attributes.shape == image.image.shape
-
-    # Different target
-    spectral_attributes = lime.get_spectral_attributes(
-        image,
-        band_mask,
-        band_names=band_names,
-        target=1,
-        model_segmentation_postprocessing_for_segmentation_problem_type=postprocessing,
-    )
-
-    # Assert the output type and properties
-    assert isinstance(spectral_attributes, mt.ImageSpectralAttributes)
-    assert spectral_attributes.image == image
-    assert torch.equal(spectral_attributes.band_mask, band_mask)
-    assert spectral_attributes.band_names == band_names
-    assert spectral_attributes.score <= 1.0
-    assert isinstance(spectral_attributes.score, float)
-    assert spectral_attributes.attributes.shape == image.image.shape
-
-    # Use Band names no Band mask
-    spectral_attributes = lime.get_spectral_attributes(
-        image,
-        band_names=band_names,
-        target=0,
-        model_segmentation_postprocessing_for_segmentation_problem_type=postprocessing,
-    )
-
-    # Assert the output type and properties
-    assert isinstance(spectral_attributes, mt.ImageSpectralAttributes)
-    assert spectral_attributes.image == image
-    assert spectral_attributes.band_mask is not None
-    assert spectral_attributes.band_names == band_names
-    assert spectral_attributes.score <= 1.0
-    assert isinstance(spectral_attributes.score, float)
-    assert spectral_attributes.attributes.shape == image.image.shape
-
-    # Use Band mask no Band names
-    spectral_attributes = lime.get_spectral_attributes(
-        image, band_mask, target=0, model_segmentation_postprocessing_for_segmentation_problem_type=postprocessing
-    )
-
-    # Assert the output type and properties
-    assert isinstance(spectral_attributes, mt.ImageSpectralAttributes)
-    assert spectral_attributes.image == image
-    assert torch.equal(spectral_attributes.band_mask, band_mask)
-    assert spectral_attributes.band_names is not None
-    assert spectral_attributes.score <= 1.0
-    assert isinstance(spectral_attributes.score, float)
-    assert spectral_attributes.attributes.shape == image.image.shape
-
-    # Test case different lime parameters
-    similarity_func = mt_lime_base.get_exp_kernel_similarity_function(distance_mode="cosine", kernel_width=1000)
-    interpretable_model = SkLearnLasso(alpha=0.08)
-    lime = mt_lime.Lime(
-        explainable_model=ExplainableModel(dumb_model, "segmentation"),
-        interpretable_model=interpretable_model,
-        similarity_func=similarity_func,
-    )
-
-    # Use Band mask no Band names
-    spectral_attributes = lime.get_spectral_attributes(
-        image, band_mask, target=0, model_segmentation_postprocessing_for_segmentation_problem_type=postprocessing
-    )
-
-    # Assert the output type and properties
-    assert isinstance(spectral_attributes, mt.ImageSpectralAttributes)
-    assert spectral_attributes.image == image
-    assert torch.equal(spectral_attributes.band_mask, band_mask)
-    assert spectral_attributes.band_names is not None
-    assert spectral_attributes.score <= 1.0
-    assert isinstance(spectral_attributes.score, float)
-    assert spectral_attributes.attributes.shape == image.image.shape
-
-    # Test case 5: No segmentation postprocessing
-    with pytest.raises(AssertionError):
-        spectral_attributes = lime.get_spectral_attributes(
-            image,
-            band_mask,
-            band_names=band_names,
-            target=0,
-            model_segmentation_postprocessing_for_segmentation_problem_type=None,
-        )
-=======
-    assert spectral_attributes.attributes.shape == hsi.image.shape
->>>>>>> 5ad6a59b
+    assert spectral_attributes.attributes.shape == hsi.image.shape