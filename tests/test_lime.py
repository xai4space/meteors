--- conflicted
+++ resolved
@@ -1,11 +1,5 @@
 import torch
-<<<<<<< HEAD
 import pytest
-
-# TODO: This is a workaround to import the module from the src directory - should be fixed
-sys.path.insert(0, os.path.abspath(os.path.join(os.path.dirname(__file__), "../src")))
-=======
->>>>>>> 5e1a47d8
 import meteors as mt
 
 
@@ -179,17 +173,10 @@
 
     band_mask, band_names = mt.Lime.get_band_mask(image, band_names_list)
 
-<<<<<<< HEAD
-    assert (
-        band_names == {("R", "G"): 1, "B": 2}
-    ), "There should be only 3 values in the band mask corresponding to (R, G), B and background"
-=======
     assert band_names == {
-        "R": 1,
-        "G": 2,
-        "B": 3,
-    }, "There should be only 4 values in the band mask corresponding to R, G, B, and background"
->>>>>>> 5e1a47d8
+        ("R", "G"): 1,
+        "B": 2,
+    }, "There should be only 3 values in the band mask corresponding to (R, G), B and background"
     assert (
         len(torch.unique(band_mask)) == 3
     ), "There should be only 3 values in the band mask corresponding to (R, G), B and background"
@@ -197,10 +184,7 @@
         torch.unique(band_mask), torch.tensor([0, 1, 2])
     ), "There should be only 3 values in the band mask corresponding to (R, G), B and background"
     for c in range(shape[0]):
-<<<<<<< HEAD
-        assert (
-            len(torch.unique(band_mask[c, :, :])) == 1
-        ), "On each channel there should be only one unique number"
+        assert len(torch.unique(band_mask[c, :, :])) == 1, "On each channel there should be only one unique number"
 
 
 def test_band_mask_errors():
@@ -262,15 +246,11 @@
     def forward_func(x: torch.tensor):
         return x.mean(dim=(1, 2, 3))
 
-    explainable_model = mt.utils.models.ExplainableModel(
-        forward_func=forward_func, problem_type="regression"
-    )
+    explainable_model = mt.utils.models.ExplainableModel(forward_func=forward_func, problem_type="regression")
 
     interpretable_model = mt.utils.models.SkLearnLasso()
 
-    lime = mt.Lime(
-        explainable_model=explainable_model, interpretable_model=interpretable_model
-    )
+    lime = mt.Lime(explainable_model=explainable_model, interpretable_model=interpretable_model)
 
     assert lime._device == torch.device("cpu"), "Device should be set to cpu by default"
 
@@ -290,9 +270,7 @@
 
     band_mask, band_names = lime.get_band_mask(image, band_names_list)
 
-    lime.get_spectral_attributes(
-        image=image, band_mask=band_mask, band_names=band_names
-    )
+    lime.get_spectral_attributes(image=image, band_mask=band_mask, band_names=band_names)
 
     segmentation_mask = lime.get_segmentation_mask(image, "patch")
     segmentation_mask = lime.get_segmentation_mask(image, "slic")
@@ -300,10 +278,5 @@
 
     lime.get_spatial_attributes(image=image, segmentation_mask=segmentation_mask)
 
-    lime.get_spatial_attributes(
-        image=image, segmentation_method="slic", num_interpret_features=3
-    )
-    lime.get_spatial_attributes(image=image, segmentation_method="patch")
-=======
-        assert len(torch.unique(band_mask[c, :, :])) == 1, "On each channel there should be only one unique number"
->>>>>>> 5e1a47d8
+    lime.get_spatial_attributes(image=image, segmentation_method="slic", num_interpret_features=3)
+    lime.get_spatial_attributes(image=image, segmentation_method="patch")