import pytest

import torch
import torch.nn as nn
import torch.nn.functional as F
<<<<<<< HEAD
from copy import deepcopy

from meteors.utils.models import ExplainableModel
from meteors.utils.utils import agg_segmentation_postprocessing
from meteors.attr import IntegratedGradients, Saliency, InputXGradient, Occlusion
=======
from meteors.models import ExplainableModel
from meteors.attr import IntegratedGradients, Saliency, InputXGradient, NoiseTunnel, Occlusion
>>>>>>> 6b1e789c
from meteors import HSI


class ToyModel(nn.Module):
    def __init__(self):
        super().__init__()

    def forward(self, input):
        return torch.sum(F.relu(input), dim=(1, 2, 3))


class SegmentationToyModel(nn.Module):
    def __init__(self):
        super().__init__()

    def forward(self, input):
        adjusted_input = F.relu(input)
        return torch.round(adjusted_input)


@pytest.fixture
def explainable_toy_model():
    return ExplainableModel(problem_type="regression", forward_func=ToyModel())


@pytest.fixture
def explainable_segmentation_toy_model():
    return ExplainableModel(problem_type="segmentation", forward_func=SegmentationToyModel())


def test_integrated_gradients(explainable_toy_model, explainable_segmentation_toy_model):
    ig = IntegratedGradients(explainable_toy_model)

    assert ig is not None
    assert ig._attribution_method is not None

    image = HSI(image=torch.rand(3, 224, 224), wavelengths=[0, 100, 200])
    attributions = ig.attribute(image)
    assert attributions.attributes.shape == image.image.shape

    assert ig.has_convergence_delta()

    attributions = ig.attribute(image, return_convergence_delta=True)
    assert attributions.score is not None

    # Test multiple images
    attributions = ig.attribute([image, image], return_convergence_delta=True)
    assert len(attributions) == 2
    assert attributions[0].score is not None
    assert attributions[0].attributes.shape == image.image.shape
    assert attributions[1].score is not None
    assert attributions[1].attributes.shape == image.image.shape

    # Test segmentation postprocessing
    postprocessing_segmentation_output = agg_segmentation_postprocessing(classes_numb=3)
    ig = IntegratedGradients(
        explainable_segmentation_toy_model, postprocessing_segmentation_output=postprocessing_segmentation_output
    )

    image = HSI(image=torch.rand(3, 224, 224), wavelengths=[0, 100, 200])
    attributions = ig.attribute(image, target=0)
    assert attributions.attributes.shape == image.image.shape

    attributions = ig.attribute([image, image], target=0)
    assert len(attributions) == 2
    assert attributions[0].attributes.shape == image.image.shape
    assert attributions[1].attributes.shape == image.image.shape

    attributions = ig.attribute([image, image], target=[0, 0])
    assert len(attributions) == 2
    assert attributions[0].attributes.shape == image.image.shape
    assert attributions[1].attributes.shape == image.image.shape

    with pytest.raises(RuntimeError):
        ig._attribution_method = None
        ig.attribute(image)


def test_saliency(explainable_toy_model, explainable_segmentation_toy_model):
    saliency = Saliency(explainable_toy_model)

    assert saliency is not None

    image = HSI(image=torch.rand(3, 224, 224), wavelengths=[0, 100, 200])
    attributions = saliency.attribute(image)
    assert attributions.attributes.shape == image.image.shape

    assert not saliency.has_convergence_delta()
    assert not saliency.multiplies_by_inputs

    # Test multiple images
    attributions = saliency.attribute([image, image])
    assert len(attributions) == 2
    assert attributions[0].attributes.shape == image.image.shape
    assert attributions[1].attributes.shape == image.image.shape

    # Test segmentation postprocessing
    postprocessing_segmentation_output = agg_segmentation_postprocessing(classes_numb=3)
    saliency = Saliency(
        explainable_segmentation_toy_model, postprocessing_segmentation_output=postprocessing_segmentation_output
    )

    image = HSI(image=torch.rand(3, 224, 224), wavelengths=[0, 100, 200])
    attributions = saliency.attribute(image, target=0)
    assert attributions.attributes.shape == image.image.shape

    attributions = saliency.attribute([image, image], target=0)
    assert len(attributions) == 2
    assert attributions[0].attributes.shape == image.image.shape
    assert attributions[1].attributes.shape == image.image.shape

    attributions = saliency.attribute([image, image], target=[0, 0])
    assert len(attributions) == 2
    assert attributions[0].attributes.shape == image.image.shape
    assert attributions[1].attributes.shape == image.image.shape

    with pytest.raises(RuntimeError):
        saliency._attribution_method = None
        saliency.attribute(image)


def test_input_x_gradient(explainable_toy_model, explainable_segmentation_toy_model):
    input_x_gradient = InputXGradient(explainable_toy_model)

    assert input_x_gradient is not None

    image = HSI(image=torch.rand(3, 224, 224), wavelengths=[0, 100, 200])
    attributions = input_x_gradient.attribute(image)
    assert attributions.attributes.shape == image.image.shape

    assert not input_x_gradient.has_convergence_delta()

    # Test multiple images
    attributions = input_x_gradient.attribute([image, image])
    assert len(attributions) == 2
    assert attributions[0].attributes.shape == image.image.shape
    assert attributions[1].attributes.shape == image.image.shape

    # Test segmentation postprocessing
    postprocessing_segmentation_output = agg_segmentation_postprocessing(classes_numb=3)
    input_x_gradient = InputXGradient(
        explainable_segmentation_toy_model, postprocessing_segmentation_output=postprocessing_segmentation_output
    )

    image = HSI(image=torch.rand(3, 224, 224), wavelengths=[0, 100, 200])
    attributions = input_x_gradient.attribute(image, target=0)
    assert attributions.attributes.shape == image.image.shape

    attributions = input_x_gradient.attribute([image, image], target=0)
    assert len(attributions) == 2
    assert attributions[0].attributes.shape == image.image.shape
    assert attributions[1].attributes.shape == image.image.shape

    attributions = input_x_gradient.attribute([image, image], target=[0, 0])
    assert len(attributions) == 2
    assert attributions[0].attributes.shape == image.image.shape
    assert attributions[1].attributes.shape == image.image.shape

    with pytest.raises(RuntimeError):
        input_x_gradient._attribution_method = None
        input_x_gradient.attribute(image)


def test_occlusion(explainable_toy_model, explainable_segmentation_toy_model):
    occlusion = Occlusion(explainable_toy_model)
    assert occlusion is not None and occlusion._attribution_method is not None

    image = HSI(image=torch.rand(3, 10, 10), wavelengths=[0, 100, 200])
    attributions = occlusion.attribute(image, sliding_window_shapes=(1, 2, 2), strides=(1, 2, 2))
    assert attributions.attributes.shape == image.image.shape

    attributions = occlusion.attribute(image, sliding_window_shapes=1, strides=1)
    assert attributions.attributes.shape == image.image.shape

    attributions = occlusion.attribute([image, image], sliding_window_shapes=1, strides=1)
    assert len(attributions) == 2
    assert attributions[0].attributes.shape == image.image.shape
    assert attributions[1].attributes.shape == image.image.shape

    postprocessing_segmentation_output = agg_segmentation_postprocessing(classes_numb=3)
    segment_occlusion = Occlusion(
        deepcopy(explainable_segmentation_toy_model),
        postprocessing_segmentation_output=postprocessing_segmentation_output,
    )

    attributions = segment_occlusion.attribute(
        image,
        target=0,
        sliding_window_shapes=(1, 2, 2),
        strides=(1, 2, 2),
    )
    assert attributions.attributes.shape == image.image.shape

    attributions = segment_occlusion.attribute(
        [image, image],
        target=0,
        sliding_window_shapes=(1, 2, 2),
        strides=(1, 2, 2),
    )
    assert len(attributions) == 2
    assert attributions[0].attributes.shape == image.image.shape
    assert attributions[1].attributes.shape == image.image.shape

    attributions = segment_occlusion.attribute(
        [image, image],
        target=[0, 0],
        sliding_window_shapes=(1, 2, 2),
        strides=(1, 2, 2),
    )
    assert len(attributions) == 2
    assert attributions[0].attributes.shape == image.image.shape
    assert attributions[1].attributes.shape == image.image.shape

    with pytest.raises(ValueError):
        occlusion.attribute(image, sliding_window_shapes=(2, 2), strides=(2, 2, 2))

    with pytest.raises(ValueError):
        occlusion.attribute(image, sliding_window_shapes=(2, 2, 2), strides=(2, 2))

    attributions = occlusion.get_spatial_attributes(image, sliding_window_shapes=(2, 2), strides=(2, 2))
    assert attributions.attributes.shape == image.image.shape

    attributions = occlusion.get_spatial_attributes(image, sliding_window_shapes=2, strides=2)
    assert attributions.attributes.shape == image.image.shape

    attributions = occlusion.get_spatial_attributes([image, image], sliding_window_shapes=2, strides=2)
    assert len(attributions) == 2
    assert attributions[0].attributes.shape == image.image.shape
    assert attributions[1].attributes.shape == image.image.shape

    postprocessing_segmentation_output = agg_segmentation_postprocessing(classes_numb=3)
    segment_occlusion = Occlusion(
        deepcopy(explainable_segmentation_toy_model),
        postprocessing_segmentation_output=postprocessing_segmentation_output,
    )
    attributions = segment_occlusion.get_spatial_attributes(
        image,
        target=0,
        sliding_window_shapes=2,
        strides=2,
    )
    assert attributions.attributes.shape == image.image.shape

    attributions = segment_occlusion.get_spatial_attributes(
        [image, image],
        target=0,
        sliding_window_shapes=2,
        strides=2,
    )
    assert len(attributions) == 2
    assert attributions[0].attributes.shape == image.image.shape
    assert attributions[1].attributes.shape == image.image.shape

    attributions = segment_occlusion.get_spatial_attributes(
        [image, image],
        target=[0, 0],
        sliding_window_shapes=2,
        strides=2,
    )
    assert len(attributions) == 2
    assert attributions[0].attributes.shape == image.image.shape
    assert attributions[1].attributes.shape == image.image.shape

    with pytest.raises(ValueError):
        occlusion.get_spatial_attributes(image, sliding_window_shapes=(2, 2), strides=(2, 2, 2))

    with pytest.raises(ValueError):
        occlusion.get_spatial_attributes(image, sliding_window_shapes=(2, 2, 2), strides=(2, 2))

    attributions = occlusion.get_spectral_attributes(image, sliding_window_shapes=1, strides=1)
    assert attributions.attributes.shape == image.image.shape

    attributions = occlusion.get_spectral_attributes(image, sliding_window_shapes=(1,), strides=(1,))
    assert attributions.attributes.shape == image.image.shape

    attributions = occlusion.get_spectral_attributes([image, image], sliding_window_shapes=1, strides=1)
    assert len(attributions) == 2
    assert attributions[0].attributes.shape == image.image.shape
    assert attributions[1].attributes.shape == image.image.shape

    postprocessing_segmentation_output = agg_segmentation_postprocessing(classes_numb=3)
    segment_occlusion = Occlusion(
        deepcopy(explainable_segmentation_toy_model),
        postprocessing_segmentation_output=postprocessing_segmentation_output,
    )
    attributions = segment_occlusion.get_spectral_attributes(
        image,
        target=0,
        sliding_window_shapes=1,
        strides=1,
    )
    assert attributions.attributes.shape == image.image.shape

    attributions = segment_occlusion.get_spectral_attributes(
        [image, image],
        target=0,
        sliding_window_shapes=1,
        strides=1,
    )
    assert len(attributions) == 2
    assert attributions[0].attributes.shape == image.image.shape
    assert attributions[1].attributes.shape == image.image.shape

    attributions = segment_occlusion.get_spectral_attributes(
        [image, image],
        target=[0, 0],
        sliding_window_shapes=1,
        strides=1,
    )
    assert len(attributions) == 2
    assert attributions[0].attributes.shape == image.image.shape
    assert attributions[1].attributes.shape == image.image.shape

    with pytest.raises(ValueError):
        occlusion.get_spectral_attributes(image, sliding_window_shapes=2, strides=(2, 2))

    with pytest.raises(ValueError):
        occlusion.get_spectral_attributes(image, sliding_window_shapes=(2, 2), strides=2)

    with pytest.raises(ValueError):
        occlusion.get_spectral_attributes(image, sliding_window_shapes=(2, 2), strides=(2, 2))

    with pytest.raises(ValueError):
        occlusion.get_spectral_attributes(image, sliding_window_shapes=(2, 2), strides=(2, 2, 2))

    with pytest.raises(ValueError):
        occlusion.get_spectral_attributes(image, sliding_window_shapes=(2, 2, 2), strides=(2, 2))

    with pytest.raises(ValueError):
        occlusion.get_spectral_attributes(image, sliding_window_shapes=(2, 2, 2), strides=(2, 2, 2))

    with pytest.raises(TypeError):
        occlusion.get_spectral_attributes(image, sliding_window_shapes=(1,), strides="0")

    with pytest.raises(RuntimeError):
        occlusion._attribution_method = None
        occlusion.attribute(image, sliding_window_shapes=(2, 2), strides=(2, 2))

    with pytest.raises(RuntimeError):
        occlusion._attribution_method = None
        occlusion.get_spatial_attributes(image, sliding_window_shapes=(2, 2), strides=(2, 2))

    with pytest.raises(RuntimeError):
        occlusion._attribution_method = None
        occlusion.get_spectral_attributes(image, sliding_window_shapes=(2, 2), strides=(2, 2))<|MERGE_RESOLUTION|>--- conflicted
+++ resolved
@@ -3,16 +3,11 @@
 import torch
 import torch.nn as nn
 import torch.nn.functional as F
-<<<<<<< HEAD
 from copy import deepcopy
 
-from meteors.utils.models import ExplainableModel
-from meteors.utils.utils import agg_segmentation_postprocessing
+from meteors.models import ExplainableModel
+from meteors.utils import agg_segmentation_postprocessing
 from meteors.attr import IntegratedGradients, Saliency, InputXGradient, Occlusion
-=======
-from meteors.models import ExplainableModel
-from meteors.attr import IntegratedGradients, Saliency, InputXGradient, NoiseTunnel, Occlusion
->>>>>>> 6b1e789c
 from meteors import HSI
 
 
