--- conflicted
+++ resolved
@@ -1,9 +1,5 @@
 # Changelog
-<<<<<<< HEAD
-=======
 
-## HyperXAI 0.0.1
->>>>>>> 49dd601e
 
 ## HyperXAI -> meteors 0.0.1
 
